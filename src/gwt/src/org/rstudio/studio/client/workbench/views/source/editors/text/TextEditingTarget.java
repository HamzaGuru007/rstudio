/*
 * TextEditingTarget.java
 *
 * Copyright (C) 2009-16 by RStudio, Inc.
 *
 * Unless you have received this program directly from RStudio pursuant
 * to the terms of a commercial license agreement with RStudio, then
 * this program is licensed to you under the terms of version 3 of the
 * GNU Affero General Public License. This program is distributed WITHOUT
 * ANY EXPRESS OR IMPLIED WARRANTY, INCLUDING THOSE OF NON-INFRINGEMENT,
 * MERCHANTABILITY OR FITNESS FOR A PARTICULAR PURPOSE. Please refer to the
 * AGPL (http://www.gnu.org/licenses/agpl-3.0.txt) for more details.
 *
 */
package org.rstudio.studio.client.workbench.views.source.editors.text;

import com.google.gwt.core.client.GWT;
import com.google.gwt.core.client.JavaScriptObject;
import com.google.gwt.core.client.JsArray;
import com.google.gwt.core.client.JsArrayString;
import com.google.gwt.core.client.Scheduler;
import com.google.gwt.core.client.Scheduler.RepeatingCommand;
import com.google.gwt.core.client.Scheduler.ScheduledCommand;
import com.google.gwt.dom.client.NativeEvent;
import com.google.gwt.dom.client.Style.FontWeight;
import com.google.gwt.event.dom.client.*;
import com.google.gwt.event.logical.shared.*;
import com.google.gwt.event.shared.GwtEvent;
import com.google.gwt.event.shared.HandlerManager;
import com.google.gwt.event.shared.HandlerRegistration;
import com.google.gwt.http.client.URL;
import com.google.gwt.resources.client.ImageResource;
import com.google.gwt.safehtml.shared.SafeHtmlBuilder;
import com.google.gwt.user.client.Command;
import com.google.gwt.user.client.Event;
import com.google.gwt.user.client.Event.NativePreviewEvent;
import com.google.gwt.user.client.Timer;
import com.google.gwt.user.client.ui.HasValue;
import com.google.gwt.user.client.ui.MenuItem;
import com.google.gwt.user.client.ui.UIObject;
import com.google.gwt.user.client.ui.Widget;
import com.google.inject.Inject;
import com.google.inject.Provider;

import org.rstudio.core.client.*;
import org.rstudio.core.client.command.AppCommand;
import org.rstudio.core.client.command.CommandBinder;
import org.rstudio.core.client.command.Handler;
import org.rstudio.core.client.command.KeyboardHelper;
import org.rstudio.core.client.command.KeyboardShortcut;
import org.rstudio.core.client.events.EnsureHeightHandler;
import org.rstudio.core.client.events.EnsureVisibleHandler;
import org.rstudio.core.client.events.HasEnsureHeightHandlers;
import org.rstudio.core.client.events.HasEnsureVisibleHandlers;
import org.rstudio.core.client.files.FileSystemContext;
import org.rstudio.core.client.files.FileSystemItem;
import org.rstudio.core.client.js.JsMap;
import org.rstudio.core.client.js.JsUtil;
import org.rstudio.core.client.regex.Match;
import org.rstudio.core.client.regex.Pattern;
import org.rstudio.core.client.widget.*;
import org.rstudio.studio.client.RStudioGinjector;
import org.rstudio.studio.client.application.Desktop;
import org.rstudio.studio.client.application.events.ChangeFontSizeEvent;
import org.rstudio.studio.client.application.events.ChangeFontSizeHandler;
import org.rstudio.studio.client.application.events.EventBus;
import org.rstudio.studio.client.application.events.ResetEditorCommandsEvent;
import org.rstudio.studio.client.application.events.SetEditorCommandBindingsEvent;
import org.rstudio.studio.client.common.*;
import org.rstudio.studio.client.common.debugging.BreakpointManager;
import org.rstudio.studio.client.common.debugging.events.BreakpointsSavedEvent;
import org.rstudio.studio.client.common.debugging.model.Breakpoint;
import org.rstudio.studio.client.common.dependencies.DependencyManager;
import org.rstudio.studio.client.common.filetypes.DocumentMode;
import org.rstudio.studio.client.common.filetypes.FileType;
import org.rstudio.studio.client.common.filetypes.FileTypeCommands;
import org.rstudio.studio.client.common.filetypes.FileTypeRegistry;
import org.rstudio.studio.client.common.filetypes.SweaveFileType;
import org.rstudio.studio.client.common.filetypes.TextFileType;
import org.rstudio.studio.client.common.r.roxygen.RoxygenHelper;
import org.rstudio.studio.client.common.rnw.RnwWeave;
import org.rstudio.studio.client.common.synctex.Synctex;
import org.rstudio.studio.client.common.synctex.SynctexUtils;
import org.rstudio.studio.client.common.synctex.model.SourceLocation;
import org.rstudio.studio.client.htmlpreview.events.ShowHTMLPreviewEvent;
import org.rstudio.studio.client.htmlpreview.model.HTMLPreviewParams;
import org.rstudio.studio.client.notebook.CompileNotebookOptions;
import org.rstudio.studio.client.notebook.CompileNotebookOptionsDialog;
import org.rstudio.studio.client.notebook.CompileNotebookPrefs;
import org.rstudio.studio.client.notebook.CompileNotebookResult;
import org.rstudio.studio.client.rmarkdown.RmdOutput;
import org.rstudio.studio.client.rmarkdown.events.ConvertToShinyDocEvent;
import org.rstudio.studio.client.rmarkdown.events.RmdOutputFormatChangedEvent;
import org.rstudio.studio.client.rmarkdown.events.RmdRenderPendingEvent;
import org.rstudio.studio.client.rmarkdown.model.RMarkdownContext;
import org.rstudio.studio.client.rmarkdown.model.RmdFrontMatter;
import org.rstudio.studio.client.rmarkdown.model.RmdFrontMatterOutputOptions;
import org.rstudio.studio.client.rmarkdown.model.RmdOutputFormat;
import org.rstudio.studio.client.rmarkdown.model.RmdTemplateFormat;
import org.rstudio.studio.client.rmarkdown.model.RmdYamlData;
import org.rstudio.studio.client.rmarkdown.model.YamlFrontMatter;
import org.rstudio.studio.client.rmarkdown.ui.RmdTemplateOptionsDialog;
import org.rstudio.studio.client.rsconnect.events.RSConnectActionEvent;
import org.rstudio.studio.client.rsconnect.events.RSConnectDeployInitiatedEvent;
import org.rstudio.studio.client.rsconnect.model.RSConnectPublishSettings;
import org.rstudio.studio.client.server.ServerError;
import org.rstudio.studio.client.server.ServerRequestCallback;
import org.rstudio.studio.client.server.Void;
import org.rstudio.studio.client.server.VoidServerRequestCallback;
import org.rstudio.studio.client.shiny.events.LaunchShinyApplicationEvent;
import org.rstudio.studio.client.shiny.events.ShinyApplicationStatusEvent;
import org.rstudio.studio.client.shiny.model.ShinyApplicationParams;
import org.rstudio.studio.client.shiny.model.ShinyViewerType;
import org.rstudio.studio.client.workbench.WorkbenchContext;
import org.rstudio.studio.client.workbench.commands.Commands;
import org.rstudio.studio.client.workbench.model.Session;
import org.rstudio.studio.client.workbench.model.SessionInfo;
import org.rstudio.studio.client.workbench.prefs.model.UIPrefs;
import org.rstudio.studio.client.workbench.prefs.model.UIPrefsAccessor;
import org.rstudio.studio.client.workbench.ui.FontSizeManager;
import org.rstudio.studio.client.workbench.views.console.events.SendToConsoleEvent;
import org.rstudio.studio.client.workbench.views.console.shell.editor.InputEditorPosition;
import org.rstudio.studio.client.workbench.views.console.shell.editor.InputEditorSelection;
import org.rstudio.studio.client.workbench.views.files.events.FileChangeEvent;
import org.rstudio.studio.client.workbench.views.files.events.FileChangeHandler;
import org.rstudio.studio.client.workbench.views.files.model.FileChange;
import org.rstudio.studio.client.workbench.views.help.events.ShowHelpEvent;
import org.rstudio.studio.client.workbench.views.output.compilepdf.events.CompilePdfEvent;
import org.rstudio.studio.client.workbench.views.output.lint.LintManager;
import org.rstudio.studio.client.workbench.views.presentation.events.SourceFileSaveCompletedEvent;
import org.rstudio.studio.client.workbench.views.presentation.model.PresentationState;
import org.rstudio.studio.client.workbench.views.source.SourceBuildHelper;
import org.rstudio.studio.client.workbench.views.source.SourceWindowManager;
import org.rstudio.studio.client.workbench.views.source.editors.EditingTarget;
import org.rstudio.studio.client.workbench.views.source.editors.EditingTargetCodeExecution;
import org.rstudio.studio.client.workbench.views.source.editors.text.TextEditingTargetRMarkdownHelper.RmdSelectedTemplate;
import org.rstudio.studio.client.workbench.views.source.editors.text.ace.AceAfterCommandExecutedEvent;
import org.rstudio.studio.client.workbench.views.source.editors.text.ace.AceFold;
import org.rstudio.studio.client.workbench.views.source.editors.text.ace.Mode.InsertChunkInfo;
import org.rstudio.studio.client.workbench.views.source.editors.text.ace.Position;
import org.rstudio.studio.client.workbench.views.source.editors.text.ace.Range;
import org.rstudio.studio.client.workbench.views.source.editors.text.ace.VimMarks;
import org.rstudio.studio.client.workbench.views.source.editors.text.cpp.CppCompletionContext;
import org.rstudio.studio.client.workbench.views.source.editors.text.cpp.CppCompletionOperation;
import org.rstudio.studio.client.workbench.views.source.editors.text.events.*;
import org.rstudio.studio.client.workbench.views.source.editors.text.rmd.TextEditingTargetNotebook;
import org.rstudio.studio.client.workbench.views.source.editors.text.rmd.events.InterruptChunkEvent;
import org.rstudio.studio.client.workbench.views.source.editors.text.status.StatusBar;
import org.rstudio.studio.client.workbench.views.source.editors.text.status.StatusBar.HideMessageHandler;
import org.rstudio.studio.client.workbench.views.source.editors.text.status.StatusBarPopupMenu;
import org.rstudio.studio.client.workbench.views.source.editors.text.status.StatusBarPopupRequest;
import org.rstudio.studio.client.workbench.views.source.editors.text.ui.ChooseEncodingDialog;
import org.rstudio.studio.client.workbench.views.source.editors.text.ui.RMarkdownNoParamsDialog;
import org.rstudio.studio.client.workbench.views.source.events.CollabEditStartParams;
import org.rstudio.studio.client.workbench.views.source.events.CollabExternalEditEvent;
import org.rstudio.studio.client.workbench.views.source.events.DocFocusedEvent;
import org.rstudio.studio.client.workbench.views.source.events.DocTabDragStateChangedEvent;
import org.rstudio.studio.client.workbench.views.source.events.DocWindowChangedEvent;
import org.rstudio.studio.client.workbench.views.source.events.PopoutDocEvent;
import org.rstudio.studio.client.workbench.views.source.events.RecordNavigationPositionEvent;
import org.rstudio.studio.client.workbench.views.source.events.RecordNavigationPositionHandler;
import org.rstudio.studio.client.workbench.views.source.events.SourceFileSavedEvent;
import org.rstudio.studio.client.workbench.views.source.events.SourceNavigationEvent;
import org.rstudio.studio.client.workbench.views.source.model.*;
import org.rstudio.studio.client.workbench.views.vcs.common.events.ShowVcsDiffEvent;
import org.rstudio.studio.client.workbench.views.vcs.common.events.ShowVcsHistoryEvent;
import org.rstudio.studio.client.workbench.views.vcs.common.events.VcsRevertFileEvent;
import org.rstudio.studio.client.workbench.views.vcs.common.events.VcsViewOnGitHubEvent;
import org.rstudio.studio.client.workbench.views.vcs.common.model.GitHubViewRequest;

import java.util.ArrayList;
import java.util.HashMap;
import java.util.HashSet;
import java.util.List;

public class TextEditingTarget implements 
                                  EditingTarget,
                                  EditingTargetCodeExecution.CodeExtractor
{
   interface MyCommandBinder
         extends CommandBinder<Commands, TextEditingTarget>
   {
   }

   private static final String NOTEBOOK_TITLE = "notebook_title";
   private static final String NOTEBOOK_AUTHOR = "notebook_author";
   private static final String NOTEBOOK_TYPE = "notebook_type";
   
   public final static String DOC_OUTLINE_SIZE    = "docOutlineSize";
   public final static String DOC_OUTLINE_VISIBLE = "docOutlineVisible";

   private static final MyCommandBinder commandBinder =
         GWT.create(MyCommandBinder.class);

   public interface Display extends TextDisplay, 
                                    WarningBarDisplay,
                                    HasEnsureVisibleHandlers,
                                    HasEnsureHeightHandlers,
                                    HasResizeHandlers
   {
      HasValue<Boolean> getSourceOnSave();
      void ensureVisible();
      void showFindReplace(boolean defaultForward);
      void findNext();
      void findPrevious();
      void findSelectAll();
      void findFromSelection();
      void replaceAndFind();
      
      StatusBar getStatusBar();

      boolean isAttached();
      
      void adaptToExtendedFileType(String extendedType);
      void onShinyApplicationStateChanged(String state);

      void debug_dumpContents();
      void debug_importDump();
      
      void setIsShinyFormat(boolean showOutputOptions, boolean isPresentation);
      void setIsNotebookFormat();
      void setFormatOptions(TextFileType fileType,
                            boolean showRmdFormatMenu,
                            boolean canEditFormatOptions,
                            List<String> options, 
                            List<String> values, 
                            List<String> extensions, 
                            String selected);
      HandlerRegistration addRmdFormatChangedHandler(
            RmdOutputFormatChangedEvent.Handler handler);
      
      void setPublishPath(String type, String publishPath);
      void invokePublish();
      
      void initWidgetSize();
      
      void toggleDocumentOutline();
      
      void setNotebookUIVisible(boolean visible);
   }

   private class SaveProgressIndicator implements ProgressIndicator
   {

      public SaveProgressIndicator(FileSystemItem file,
                                   TextFileType fileType,
                                   Command executeOnSuccess)
      {
         file_ = file;
         newFileType_ = fileType;
         executeOnSuccess_ = executeOnSuccess;
      }

      public void onProgress(String message)
      {
         onProgress(message, null);
      }

      public void onProgress(String message, Operation onCancel)
      {
      }
      
      public void clearProgress()
      {
      }

      public void onCompleted()
      {
         // don't need to check again soon because we just saved
         // (without this and when file monitoring is active we'd
         // end up immediately checking for external edits)
         externalEditCheckInterval_.reset(250);

         if (newFileType_ != null)
            fileType_ = newFileType_;

         if (file_ != null)
         {
            ignoreDeletes_ = false;
            forceSaveCommandActive_ = false;
            commands_.reopenSourceDocWithEncoding().setEnabled(true);
            name_.setValue(file_.getName(), true);
            // Make sure tooltip gets updated, even if name hasn't changed
            name_.fireChangeEvent();

            // If we were dirty prior to saving, clean up the debug state so
            // we don't continue highlighting after saving. (There are cases
            // in which we want to restore highlighting after the dirty state
            // is marked clean--i.e. when unwinding the undo stack.)
            if (dirtyState_.getValue())
               endDebugHighlighting();

            dirtyState_.markClean();
         }

         if (newFileType_ != null)
         {
            // Make sure the icon gets updated, even if name hasn't changed
            name_.fireChangeEvent();
            updateStatusBarLanguage();
            view_.adaptToFileType(newFileType_);
            events_.fireEvent(new FileTypeChangedEvent());
            if (!fileType_.canSourceOnSave() && docUpdateSentinel_.sourceOnSave())
            {
               view_.getSourceOnSave().setValue(false, true);
            }
         }

         if (executeOnSuccess_ != null)
            executeOnSuccess_.execute();
      }

      public void onError(final String message)
      {
         // in case the error occured saving a document that wasn't 
         // in the foreground
         view_.ensureVisible();
         
         // command to show the error
         final Command showErrorCommand = new Command() {
            @Override
            public void execute()
            {
               globalDisplay_.showErrorMessage("Error Saving File",
                                               message);
            }
         };
         
         // check whether the file exists and isn't writeable
         if (file_ != null)
         {
            server_.isReadOnlyFile(file_.getPath(), 
                                   new ServerRequestCallback<Boolean>() {
   
               @Override
               public void onResponseReceived(Boolean isReadOnly)
               {
                  if (isReadOnly)
                  {
                     String message = "This source file is read-only " +
                                      "so changes cannot be saved";
                     view_.showWarningBar(message);
                     
                     String saveAsPath = file_.getParentPath().completePath(
                           file_.getStem() + "-copy" + file_.getExtension());
                     saveNewFile(
                           saveAsPath, 
                           null, 
                           CommandUtil.join(postSaveCommand(), new Command() {

                              @Override
                              public void execute()
                              {
                                 view_.hideWarningBar();
                              }
                           }));
                           
                  }
                  else
                  {
                     showErrorCommand.execute();
                  }
               }
               
               @Override
               public void onError(ServerError error)
               {
                  Debug.logError(error);
                  showErrorCommand.execute();
               }
            });
         }
         else
         {
            showErrorCommand.execute();
         }
         
       
      }

      private final FileSystemItem file_;

      private final TextFileType newFileType_;
      private final Command executeOnSuccess_;
   }

   @Inject
   public TextEditingTarget(Commands commands,
                            SourceServerOperations server,
                            EventBus events,
                            GlobalDisplay globalDisplay,
                            FileDialogs fileDialogs,
                            FileTypeRegistry fileTypeRegistry,
                            FileTypeCommands fileTypeCommands,
                            ConsoleDispatcher consoleDispatcher,
                            WorkbenchContext workbenchContext,
                            Session session,
                            Synctex synctex,
                            FontSizeManager fontSizeManager,
                            DocDisplay docDisplay,
                            UIPrefs prefs, 
                            BreakpointManager breakpointManager,
                            SourceBuildHelper sourceBuildHelper,
                            DependencyManager dependencyManager)
   {
      commands_ = commands;
      server_ = server;
      events_ = events;
      globalDisplay_ = globalDisplay;
      fileDialogs_ = fileDialogs;
      fileTypeRegistry_ = fileTypeRegistry;
      fileTypeCommands_ = fileTypeCommands;
      consoleDispatcher_ = consoleDispatcher;
      workbenchContext_ = workbenchContext;
      session_ = session;
      synctex_ = synctex;
      fontSizeManager_ = fontSizeManager;
      breakpointManager_ = breakpointManager;
      sourceBuildHelper_ = sourceBuildHelper;
      dependencyManager_ = dependencyManager;

      docDisplay_ = docDisplay;
      dirtyState_ = new DirtyState(docDisplay_, false);
      lintManager_ = new LintManager(this, cppCompletionContext_);
      prefs_ = prefs;
      compilePdfHelper_ = new TextEditingTargetCompilePdfHelper(docDisplay_);
      rmarkdownHelper_ = new TextEditingTargetRMarkdownHelper();
      cppHelper_ = new TextEditingTargetCppHelper(cppCompletionContext_, 
                                                  docDisplay_);
      presentationHelper_ = new TextEditingTargetPresentationHelper(
                                                                  docDisplay_);
      reformatHelper_ = new TextEditingTargetReformatHelper(docDisplay_);
      renameHelper_ = new TextEditingTargetRenameHelper(docDisplay_);
      
      docDisplay_.setRnwCompletionContext(compilePdfHelper_);
      docDisplay_.setCppCompletionContext(cppCompletionContext_);
      docDisplay_.setRCompletionContext(rContext_);
      scopeHelper_ = new TextEditingTargetScopeHelper(docDisplay_);
      
      addRecordNavigationPositionHandler(releaseOnDismiss_, 
                                         docDisplay_, 
                                         events_, 
                                         this);
       
      docDisplay_.addKeyDownHandler(new KeyDownHandler()
      {
         @SuppressWarnings("deprecation")
         public void onKeyDown(KeyDownEvent event)
         {
            NativeEvent ne = event.getNativeEvent();
            int mod = KeyboardShortcut.getModifierValue(ne);
            
            if ((mod == KeyboardShortcut.META || (mod == KeyboardShortcut.CTRL && !BrowseCap.hasMetaKey() && !docDisplay_.isEmacsModeOn()))
                && ne.getKeyCode() == 'F')
            {
               event.preventDefault();
               event.stopPropagation();
               commands_.findReplace().execute();
            }
            else if (BrowseCap.hasMetaKey() && 
                     (mod == KeyboardShortcut.META) &&
                     (ne.getKeyCode() == 'E'))
            {
               event.preventDefault();
               event.stopPropagation();
               commands_.findFromSelection().execute();
            }
            else if (mod == KeyboardShortcut.ALT &&
                     KeyboardHelper.isHyphenKeycode(ne.getKeyCode()))
            {
               event.preventDefault();
               event.stopPropagation();
               
               if (Character.isSpace(docDisplay_.getCharacterBeforeCursor()) ||
                   (!docDisplay_.hasSelection() &&
                         docDisplay_.getCursorPosition().getColumn() == 0))
                  docDisplay_.insertCode("<- ", false);
               else
                  docDisplay_.insertCode(" <- ", false);
            }
            else if (mod == KeyboardShortcut.CTRL
                     && ne.getKeyCode() == KeyCodes.KEY_UP
                     && fileType_ == FileTypeRegistry.R)
            {
               event.preventDefault();
               event.stopPropagation();
               jumpToPreviousFunction();
            }
            else if (mod == KeyboardShortcut.CTRL
                     && ne.getKeyCode() == KeyCodes.KEY_DOWN
                     && fileType_ == FileTypeRegistry.R)
            {
               event.preventDefault();
               event.stopPropagation();
               jumpToNextFunction();
            }
            else if ((ne.getKeyCode() == KeyCodes.KEY_ESCAPE) &&
                     !prefs_.useVimMode().getValue())
            {
               event.preventDefault();
               event.stopPropagation();
               
               // Don't send an interrupt if a popup is visible
               if (docDisplay_.isPopupVisible())
                  return;
               
               // Don't send an interrupt if we're in a source window
               if (!SourceWindowManager.isMainSourceWindow())
                  return;
               
               if (commands_.interruptR().isEnabled())
                  commands_.interruptR().execute();
            }
            else if (ne.getKeyCode() == KeyCodes.KEY_M && (
                  (BrowseCap.hasMetaKey() &&
                   mod == (KeyboardShortcut.META + KeyboardShortcut.SHIFT)) ||
                  (!BrowseCap.hasMetaKey() &&
                   mod == (KeyboardShortcut.CTRL + KeyboardShortcut.SHIFT))))
            {
               event.preventDefault();
               event.stopPropagation();
               
               if (Character.isSpace(docDisplay_.getCharacterBeforeCursor()) ||
                   (!docDisplay_.hasSelection() &&
                         docDisplay_.getCursorPosition().getColumn() == 0))
                  docDisplay_.insertCode("%>% ", false);
               else
                  docDisplay_.insertCode(" %>% ", false);
            }
            else if (
                  prefs_.continueCommentsOnNewline().getValue() && 
                  !docDisplay_.isPopupVisible() &&
                  ne.getKeyCode() == KeyCodes.KEY_ENTER && mod == 0 &&
                    (fileType_.isC() || isCursorInRMode() || isCursorInTexMode()))
            {
               String line = docDisplay_.getCurrentLineUpToCursor();
               Pattern pattern = null;
               
               if (isCursorInRMode())
                  pattern = Pattern.create("^(\\s*#+'?\\s*)");
               else if (isCursorInTexMode())
                  pattern = Pattern.create("^(\\s*%+'?\\s*)");
               else if (fileType_.isC())
               {
                  // bail on attributes
                  if (!line.matches("^\\s*//\\s*\\[\\[.*\\]\\].*"))
                     pattern = Pattern.create("^(\\s*//'?\\s*)");
               }
               
               if (pattern != null)
               {
                  Match match = pattern.match(line, 0);
                  if (match != null)
                  {
                     event.preventDefault();
                     event.stopPropagation();
                     docDisplay_.insertCode("\n" + match.getGroup(1));
                     docDisplay_.ensureCursorVisible();
                  }
               }
            }
            else if (
                  prefs_.continueCommentsOnNewline().getValue() &&
                  !docDisplay_.isPopupVisible() &&
                  ne.getKeyCode() == KeyCodes.KEY_ENTER &&
                  mod == KeyboardShortcut.SHIFT)
            {
               event.preventDefault();
               event.stopPropagation();
               String indent = docDisplay_.getNextLineIndent();
               docDisplay_.insertCode("\n" + indent);
            }
         }

      });
      
      docDisplay_.addCommandClickHandler(new CommandClickEvent.Handler()
      {
         @Override
         public void onCommandClick(CommandClickEvent event)
         {
            if (fileType_.canCompilePDF() && 
                commands_.synctexSearch().isEnabled())
            {
               // warn firefox users that this doesn't really work in Firefox
               if (BrowseCap.isFirefox() && !BrowseCap.isMacintosh())
                  SynctexUtils.maybeShowFirefoxWarning("PDF preview");
               
               doSynctexSearch(true);
            }
            else
            {
               docDisplay_.goToFunctionDefinition();
            }
         }
      });
      
      docDisplay_.addFindRequestedHandler(new FindRequestedEvent.Handler() {  
         @Override
         public void onFindRequested(FindRequestedEvent event)
         {
            view_.showFindReplace(event.getDefaultForward());
         }
      });
      
      docDisplay_.addScopeTreeReadyHandler(new ScopeTreeReadyEvent.Handler()
      {
         @Override
         public void onScopeTreeReady(ScopeTreeReadyEvent event)
         {
            updateCurrentScope();
         }
      });
      
      events_.addHandler(
            ShinyApplicationStatusEvent.TYPE, 
            new ShinyApplicationStatusEvent.Handler()
            {
               @Override
               public void onShinyApplicationStatus(
                     ShinyApplicationStatusEvent event)
               {
                  // If the document appears to be inside the directory 
                  // associated with the event, update the view to match the
                  // new state.
                  if (getPath() != null &&
                      getPath().startsWith(event.getParams().getPath()))
                  {
                     String state = event.getParams().getState();
                     if (event.getParams().getViewerType() != 
                            ShinyViewerType.SHINY_VIEWER_PANE &&
                         event.getParams().getViewerType() != 
                            ShinyViewerType.SHINY_VIEWER_WINDOW)
                     {
                        // we can't control the state when it's not in an
                        // RStudio-owned window, so treat the app as stopped
                        state = ShinyApplicationParams.STATE_STOPPED;
                     }
                     view_.onShinyApplicationStateChanged(state);
                  }
               }
            });
      
      events_.addHandler(
            BreakpointsSavedEvent.TYPE, 
            new BreakpointsSavedEvent.Handler()
      {         
         @Override
         public void onBreakpointsSaved(BreakpointsSavedEvent event)
         {            
            // if this document isn't ready for breakpoints, stop now
            if (docUpdateSentinel_ == null)
            {
               return;
            }
            for (Breakpoint breakpoint: event.breakpoints())
            {
               // discard the breakpoint if it's not related to the file this 
               // editor instance is concerned with
               if (!breakpoint.isInFile(getPath()))
               {
                  continue;
               }
                           
               // if the breakpoint was saved successfully, enable it on the 
               // editor surface; otherwise, just remove it.
               if (event.successful())
               {
                  docDisplay_.addOrUpdateBreakpoint(breakpoint);
               }
               else
               {
                  // Show a warning for breakpoints that didn't get set (unless
                  // the reason the breakpoint wasn't set was that it's being
                  // removed)
                  if (breakpoint.getState() != Breakpoint.STATE_REMOVING)
                  {
                     view_.showWarningBar("Breakpoints can only be set inside "+
                                          "the body of a function. ");
                  }
                  docDisplay_.removeBreakpoint(breakpoint);
               }
            }
            updateBreakpointWarningBar();
         }
      });
      
      events_.addHandler(ConvertToShinyDocEvent.TYPE, 
                         new ConvertToShinyDocEvent.Handler()
      {
         @Override
         public void onConvertToShinyDoc(ConvertToShinyDocEvent event)
         {
            if (getPath() != null &&
                getPath().equals(event.getPath()))
            {
               String yaml = getRmdFrontMatter();
               if (yaml == null)
                  return;
               String newYaml = rmarkdownHelper_.convertYamlToShinyDoc(yaml);
               applyRmdFrontMatter(newYaml);
               renderRmd();
            }
         }
      });
      
      events_.addHandler(RSConnectDeployInitiatedEvent.TYPE, 
            new RSConnectDeployInitiatedEvent.Handler()
            {
               @Override
               public void onRSConnectDeployInitiated(
                     RSConnectDeployInitiatedEvent event)
               {
                  // no need to process this event if this target doesn't have a
                  // path, or if the event's contents don't include additional
                  // files.
                  if (getPath() == null)
                     return;
                  
                  // see if the event corresponds to a deployment of this file
                  if (!getPath().equals(event.getSource().getSourceFile()))
                     return;
                  
                  RSConnectPublishSettings settings = event.getSettings();
                  if (settings == null)
                     return;
                  
                  // ignore deployments of static content generated from this 
                  // file
                  if (settings.getAsStatic())
                     return;
                  
                  if (settings.getAdditionalFiles() != null &&
                      settings.getAdditionalFiles().size() > 0)
                  {
                     addAdditionalResourceFiles(settings.getAdditionalFiles());
                  }
               }
            });
      
      events_.addHandler(
            SetEditorCommandBindingsEvent.TYPE,
            new SetEditorCommandBindingsEvent.Handler()
            {
               @Override
               public void onSetEditorCommandBindings(SetEditorCommandBindingsEvent event)
               {
                  getDocDisplay().setEditorCommandBinding(
                        event.getId(),
                        event.getKeySequences());
               }
            });
      
      events_.addHandler(
            ResetEditorCommandsEvent.TYPE,
            new ResetEditorCommandsEvent.Handler()
            {
               @Override
               public void onResetEditorCommands(ResetEditorCommandsEvent event)
               {
                  getDocDisplay().resetCommands();
               }
            });
      
      events_.addHandler(DocTabDragStateChangedEvent.TYPE, 
            new DocTabDragStateChangedEvent.Handler()
            {
               
               @Override
               public void onDocTabDragStateChanged(
                     DocTabDragStateChangedEvent e)
               {
                  docDisplay_.setDragEnabled(e.getState() == 
                        DocTabDragStateChangedEvent.STATE_NONE);
               }
            });
      
      events_.addHandler(
            AceAfterCommandExecutedEvent.TYPE,
            new AceAfterCommandExecutedEvent.Handler()
            {
               @Override
               public void onAceAfterCommandExecuted(AceAfterCommandExecutedEvent event)
               {
                  JavaScriptObject data = event.getCommandData();
                  if (isIncrementalSearchCommand(data))
                  {
                     String message = getIncrementalSearchMessage();
                     if (StringUtil.isNullOrEmpty(message))
                     {
                        view_.getStatusBar().hideMessage();
                     }
                     else
                     {
                        view_.getStatusBar().showMessage(
                              getIncrementalSearchMessage(),
                              2000);
                     }
                  }
               }
            });
   }
   
   static {
      initializeIncrementalSearch();
   }
   
   private static final native String initializeIncrementalSearch() /*-{
      var IncrementalSearch = $wnd.require("ace/incremental_search").IncrementalSearch;
      (function() {
         this.message = $entry(function(msg) {
            @org.rstudio.studio.client.workbench.views.source.editors.text.TextEditingTarget::setIncrementalSearchMessage(Ljava/lang/String;)(msg);
         });
         
      }).call(IncrementalSearch.prototype);
   }-*/;
   
   private static final native boolean isIncrementalSearchCommand(JavaScriptObject data) /*-{
      var command = data.command;
      if (command == null)
         return false;
         
      var result =
         command.name === "iSearch" ||
         command.name === "iSearchBackwards" ||
         command.isIncrementalSearchCommand === true;
         
      return result;
   }-*/;
   
   private static String sIncrementalSearchMessage_ = null;
   private static final void setIncrementalSearchMessage(String message)
   {
      sIncrementalSearchMessage_ = message;
   }
   
   private static final String getIncrementalSearchMessage()
   {
      return sIncrementalSearchMessage_;
   }
   
   private boolean moveCursorToNextSectionOrChunk(boolean includeSections)
   {
      Scope current = docDisplay_.getCurrentScope();
      ScopeList scopes = new ScopeList(docDisplay_);
      Position cursorPos = docDisplay_.getCursorPosition();
      
      int n = scopes.size();
      for (int i = 0; i < n; i++)
      {
         Scope scope = scopes.get(i);
         if (!(scope.isChunk() || (scope.isSection() && includeSections)))
            continue;
         
         if (scope.equals(current))
            continue;
         
         if (scope.getPreamble().isAfter(cursorPos))
         {
            moveCursorToNextPrevSection(scope.getPreamble());
            return true;
         }
      }
      
      return false;
   }
   
   private boolean moveCursorToPreviousSectionOrChunk(boolean includeSections)
   {
      ScopeList scopes = new ScopeList(docDisplay_);
      Position cursorPos = docDisplay_.getCursorPosition();
      
      int n = scopes.size();
      for (int i = n - 1; i >= 0; i--)
      {
         Scope scope = scopes.get(i);
         if (!(scope.isChunk() || (includeSections && scope.isSection())))
            continue;
         
         if (scope.getPreamble().isBefore(cursorPos))
         {
            moveCursorToNextPrevSection(scope.getPreamble());
            return true;
         }
      }
      
      return false;
   }
   
   private void moveCursorToNextPrevSection(Position pos)
   {
      docDisplay_.setCursorPosition(pos);
      docDisplay_.moveCursorNearTop(5);
   }
   
   @Handler
   void onSwitchFocusSourceConsole()
   {
      if (docDisplay_.isFocused())
         commands_.activateConsole().execute();
      else
         commands_.activateSource().execute();
   }
   
   @Handler
   void onGoToStartOfCurrentScope()
   {
      docDisplay_.focus();
      Scope scope = docDisplay_.getCurrentScope();
      if (scope != null)
      {
         Position position = Position.create(
               scope.getBodyStart().getRow(),
               scope.getBodyStart().getColumn() + 1);
         docDisplay_.setCursorPosition(position);
      }
   }
   
   @Handler
   void onGoToEndOfCurrentScope()
   {
      docDisplay_.focus();
      Scope scope = docDisplay_.getCurrentScope();
      if (scope != null)
      {
         Position end = scope.getEnd();
         if (end != null)
         {
            Position position = Position.create(
                  end.getRow(),
                  Math.max(0, end.getColumn() - 1));
            docDisplay_.setCursorPosition(position);
         }
      }
   }
   
   @Handler
   void onGoToNextSection()
   {
      if (docDisplay_.getFileType().canGoNextPrevSection())
      {
         if (!moveCursorToNextSectionOrChunk(true))
            docDisplay_.gotoPageDown();
      }
      else
      {
         docDisplay_.gotoPageDown();
      }
   }
   
   @Handler
   void onGoToPrevSection()
   {
      if (docDisplay_.getFileType().canGoNextPrevSection())
      {
         if (!moveCursorToPreviousSectionOrChunk(true))
            docDisplay_.gotoPageUp();
      }
      else
      {
         docDisplay_.gotoPageUp();
      }
   }
   
   @Handler
   void onGoToNextChunk()
   {
      moveCursorToNextSectionOrChunk(false);
   }
   
   @Handler
   void onGoToPrevChunk()
   {
      moveCursorToPreviousSectionOrChunk(false);
   }
   
   @Override
   public void recordCurrentNavigationPosition()
   {
      docDisplay_.recordCurrentNavigationPosition();
   }
   
   @Override
   public void navigateToPosition(SourcePosition position, 
                                  boolean recordCurrent)
   {
      docDisplay_.navigateToPosition(position, recordCurrent);
   }
   
   @Override
   public void navigateToPosition(SourcePosition position, 
                                  boolean recordCurrent,
                                  boolean highlightLine)
   {
      docDisplay_.navigateToPosition(position, recordCurrent, highlightLine);
   }

   @Override
   public void restorePosition(SourcePosition position)
   {
      docDisplay_.restorePosition(position);
   }
   
   @Override
   public SourcePosition currentPosition()
   {
      Position cursor = docDisplay_.getCursorPosition();
      return SourcePosition.create(getContext(), cursor.getRow(), 
            cursor.getColumn(), docDisplay_.getScrollTop());
   }
   
   @Override
   public boolean isAtSourceRow(SourcePosition position)
   {
      return docDisplay_.isAtSourceRow(position);
   }
   
   @Override
   public void setCursorPosition(Position position)
   {
      docDisplay_.setCursorPosition(position);
   }
   
   @Override
   public void ensureCursorVisible()
   {
      docDisplay_.ensureCursorVisible();
   }
   
   @Override
   public void forceLineHighlighting()
   {
      docDisplay_.setHighlightSelectedLine(true);
   }
   
   @Override
   public void highlightDebugLocation(
         SourcePosition startPos,
         SourcePosition endPos,
         boolean executing)
   {
      debugStartPos_ = startPos;
      debugEndPos_ = endPos;
      docDisplay_.highlightDebugLocation(startPos, endPos, executing);
      updateDebugWarningBar();
   }

   @Override
   public void endDebugHighlighting()
   {
      docDisplay_.endDebugHighlighting();      
      debugStartPos_ = null;
      debugEndPos_ = null;
      updateDebugWarningBar();
   }
   
   @Override
   public void beginCollabSession(CollabEditStartParams params)
   {
      // the server may notify us of a collab session we're already
      // participating in; this is okay
      if (docDisplay_.hasActiveCollabSession())
      {
         return;
      }
      
      // were we waiting to process another set of params when these arrived?
      boolean paramQueueClear = queuedCollabParams_ == null;

      // save params 
      queuedCollabParams_ = params;

      // if we're not waiting for another set of params to resolve, and we're
      // the active doc, process these params immediately
      if (paramQueueClear && isActiveDocument())
      {
         beginQueuedCollabSession();
      }
   }
   
   @Override
   public void endCollabSession()
   {
      if (docDisplay_.hasActiveCollabSession())
         docDisplay_.endCollabSession();
      
      // a collaboration session may have come and gone while the tab was not
      // focused
      queuedCollabParams_ = null;
   }
   
   private void beginQueuedCollabSession()
   {
      // do nothing if we don't have an active path
      if (docUpdateSentinel_ == null || docUpdateSentinel_.getPath() == null)
         return;
      
      // do nothing if we don't have queued params
      final CollabEditStartParams params = queuedCollabParams_;
      if (params == null)
         return;
      
      // if we have local changes, and we're not the master copy nor rejoining a
      // previous edit session, we need to prompt the user 
      if (dirtyState().getValue() && !params.isMaster() && 
          !params.isRejoining())
      {
         String filename = 
               FilePathUtils.friendlyFileName(docUpdateSentinel_.getPath());
         globalDisplay_.showYesNoMessage(
               GlobalDisplay.MSG_QUESTION, 
               "Join Edit Session", 
               "You have unsaved changes to " + filename + ", but another " +
               "user is editing the file. Do you want to discard your " + 
               "changes and join their edit session, or make your own copy " +
               "of the file to work on?",
               false, // includeCancel
               new Operation() 
               {
                  @Override
                  public void execute()
                  {
                     docDisplay_.beginCollabSession(params, dirtyState_);
                     queuedCollabParams_ = null;
                  }
               },
               new Operation() 
               {
                  @Override
                  public void execute()
                  {
                     // open a new tab for the user's local changes
                     events_.fireEvent(new NewWorkingCopyEvent(fileType_, 
                           docUpdateSentinel_.getPath(), 
                           docUpdateSentinel_.getContents()));

                     // let the collab session initiate in this tab 
                     docDisplay_.beginCollabSession(params, dirtyState_);
                     queuedCollabParams_ = null;
                  }
               }, 
               null, // cancelOperation,
               "Discard and Join", 
               "Work on a Copy", 
               true  // yesIsDefault
               );
      }
      else
      {
         // just begin the session right away
         docDisplay_.beginCollabSession(params, dirtyState_);
         queuedCollabParams_ = null;
      }
   }
   
   private void updateDebugWarningBar()
   {
      // show the warning bar if we're debugging and the document is dirty
      if (debugStartPos_ != null && 
          dirtyState().getValue() && 
          !isDebugWarningVisible_)
      {
         view_.showWarningBar("Debug lines may not match because the file contains unsaved changes.");
         isDebugWarningVisible_ = true;
      }
      // hide the warning bar if the dirty state or debug state change
      else if (isDebugWarningVisible_ &&
               (debugStartPos_ == null || dirtyState().getValue() == false))
      {
         view_.hideWarningBar();
         // if we're still debugging, start highlighting the line again
         if (debugStartPos_ != null)
         {
            docDisplay_.highlightDebugLocation(
                  debugStartPos_, 
                  debugEndPos_, false);
         }
         isDebugWarningVisible_ = false;
      }      
   }
   
   public void showWarningMessage(String message)
   {
      view_.showWarningBar(message);
   }
   
   private void jumpToPreviousFunction()
   {
      Scope jumpTo = scopeHelper_.getPreviousFunction(
            docDisplay_.getCursorPosition());

      if (jumpTo != null)
         docDisplay_.navigateToPosition(toSourcePosition(jumpTo), true);  
   }

   private void jumpToNextFunction()
   {
      Scope jumpTo = scopeHelper_.getNextFunction(
            docDisplay_.getCursorPosition());

      if (jumpTo != null)
         docDisplay_.navigateToPosition(toSourcePosition(jumpTo), true);
   }

   public void initialize(final SourceDocument document,
                          FileSystemContext fileContext,
                          FileType type,
                          Provider<String> defaultNameProvider)
   {
      id_ = document.getId();
      fileContext_ = fileContext;
      fileType_ = (TextFileType) type;
      codeExecution_ = new EditingTargetCodeExecution(docDisplay_, getId(), 
            this);
      extendedType_ = document.getExtendedType();
      extendedType_ = rmarkdownHelper_.detectExtendedType(document.getContents(),
                                                          extendedType_, 
                                                          fileType_);
      
      themeHelper_ = new TextEditingTargetThemeHelper(this, events_);
      
      docUpdateSentinel_ = new DocUpdateSentinel(
            server_,
            docDisplay_,
            document,
            globalDisplay_.getProgressIndicator("Save File"),
            dirtyState_,
            events_);
      
      view_ = new TextEditingTargetWidget(this,
                                          docUpdateSentinel_,
                                          commands_,
                                          prefs_,
                                          fileTypeRegistry_,
                                          docDisplay_,
                                          fileType_,
                                          extendedType_,
                                          events_,
                                          session_);

      roxygenHelper_ = new RoxygenHelper(docDisplay_, view_);
      
      // create notebook and forward resize events
      chunks_ = new TextEditingTargetChunks(this);
      notebook_ = new TextEditingTargetNotebook(this, chunks_, view_, 
            docDisplay_, dirtyState_, docUpdateSentinel_, document, 
            releaseOnDismiss_);
      view_.addResizeHandler(notebook_);
      
      
      // ensure that Makefile and Makevars always use tabs
      name_.addValueChangeHandler(new ValueChangeHandler<String>() {
         @Override
         public void onValueChange(ValueChangeEvent<String> event)
         {
            if ("Makefile".equals(event.getValue()) ||
                "Makefile.in".equals(event.getValue()) ||
                "Makefile.win".equals(event.getValue()) ||
                "Makevars".equals(event.getValue()) ||
                "Makevars.in".equals(event.getValue()) ||
                "Makevars.win".equals(event.getValue()))
            {
               docDisplay_.setUseSoftTabs(false);
            }
         }
      });
      
      name_.setValue(getNameFromDocument(document, defaultNameProvider), true);
      String contents = document.getContents();
      if (!StringUtil.isNullOrEmpty(contents))
         view_.initWidgetSize();
      docDisplay_.setCode(contents, false);
      
      // Load and apply folds.
      final ArrayList<Fold> folds = Fold.decode(document.getFoldSpec());
      Scheduler.get().scheduleDeferred(new ScheduledCommand()
      {
         @Override
         public void execute()
         {
            for (Fold fold : folds)
               docDisplay_.addFold(fold.getRange());
         }
      });
      
      // Load and apply Vim marks (if they exist).
      if (document.getProperties().hasKey("marks"))
      {
         final String marksSpec = document.getProperties().getString("marks");
         final JsMap<Position> marks = VimMarks.decode(marksSpec);
         
         // Time out the marks setting just to avoid conflict with other
         // mutations of the editor.
         new Timer()
         {
            @Override
            public void run()
            {
                docDisplay_.setMarks(marks);
            }
         }.schedule(100);
      }

      registerPrefs(releaseOnDismiss_, prefs_, docDisplay_, document);
      
      // Initialize sourceOnSave, and keep it in sync
      view_.getSourceOnSave().setValue(document.sourceOnSave(), false);
      view_.getSourceOnSave().addValueChangeHandler(new ValueChangeHandler<Boolean>()
      {
         public void onValueChange(ValueChangeEvent<Boolean> event)
         {
            docUpdateSentinel_.setSourceOnSave(
                  event.getValue(),
                  globalDisplay_.getProgressIndicator("Error Saving Setting"));
         }
      });

      if (document.isDirty())
         dirtyState_.markDirty(false);
      else
         dirtyState_.markClean();
      docDisplay_.addValueChangeHandler(new ValueChangeHandler<Void>()
      {
         public void onValueChange(ValueChangeEvent<Void> event)
         {
            dirtyState_.markDirty(true);
            docDisplay_.clearSelectionHistory();
         }
      });

      docDisplay_.addFocusHandler(new FocusHandler()
      {
         public void onFocus(FocusEvent event)
         {
            // let anyone listening know this doc just got focus
            events_.fireEvent(new DocFocusedEvent(getPath(), getId()));
            
            if (queuedCollabParams_ != null)
            {
               // join an in-progress collab session if we aren't already part
               // of one
               if (docDisplay_ != null && !docDisplay_.hasActiveCollabSession())
               {
                  beginQueuedCollabSession();
               }
            }

            // check to see if the file's been saved externally--we do this even
            // in a collaborative editing session so we can get delete
            // notifications
            Scheduler.get().scheduleFixedDelay(new RepeatingCommand()
            {
               public boolean execute()
               {
                  if (view_.isAttached())
                     checkForExternalEdit();
                  return false;
               }
            }, 500);
         }
      });
      

      if (fileType_.isR())
      {
         docDisplay_.addBreakpointSetHandler(new BreakpointSetEvent.Handler()
         {         
            @Override
            public void onBreakpointSet(BreakpointSetEvent event)
            {
               if (event.isSet())
               {
                  Breakpoint breakpoint = null;
                  
                  // don't try to set breakpoints in unsaved code
                  if (isNewDoc())
                  {
                     view_.showWarningBar("Breakpoints cannot be set until " +
                                          "the file is saved.");
                     return;
                  }
                  
                  // don't try to set breakpoints if the R version is too old
                  if (!session_.getSessionInfo().getHaveSrcrefAttribute())
                  {
                     view_.showWarningBar("Editor breakpoints require R 2.14 " +
                                          "or newer.");
                     return;
                  }
                  
                  Position breakpointPosition = 
                        Position.create(event.getLineNumber() - 1, 1);
                  
                  // if we're not in function scope, or this is a Shiny file,
                  // set a top-level (aka. Shiny-deferred) breakpoint
                  ScopeFunction innerFunction = null;
                  if (extendedType_ == null ||
                      !extendedType_.startsWith(SourceDocument.XT_SHINY_PREFIX))
                     innerFunction = docDisplay_.getFunctionAtPosition(
                           breakpointPosition, false);
                  if (innerFunction == null || !innerFunction.isFunction() ||
                      StringUtil.isNullOrEmpty(innerFunction.getFunctionName()))
                  {
                     breakpoint = breakpointManager_.setTopLevelBreakpoint(
                           getPath(),
                           event.getLineNumber());
                  }

                  // the scope tree will find nested functions, but in R these
                  // are addressable only as substeps of the parent function.
                  // keep walking up the scope tree until we've reached the top
                  // level function.
                  else
                  {
                     while (innerFunction.getParentScope() != null &&
                            innerFunction.getParentScope().isFunction()) 
                     {
                        innerFunction = (ScopeFunction) innerFunction.getParentScope();
                     }

                     String functionName = innerFunction.getFunctionName();
                     
                     breakpoint = breakpointManager_.setBreakpoint(
                           getPath(),
                           functionName,
                           event.getLineNumber(),
                           dirtyState().getValue() == false);
                  }
                  
                  docDisplay_.addOrUpdateBreakpoint(breakpoint);                  
               }
               else
               {
                  breakpointManager_.removeBreakpoint(event.getBreakpointId());
               }
               updateBreakpointWarningBar();
            }
         });
         
         docDisplay_.addBreakpointMoveHandler(new BreakpointMoveEvent.Handler()
         {
            @Override
            public void onBreakpointMove(BreakpointMoveEvent event)
            {
               breakpointManager_.moveBreakpoint(event.getBreakpointId());
            }
         });
      }
      
      // validate required components (e.g. Tex, knitr, C++ etc.)
      checkCompilePdfDependencies();
      rmarkdownHelper_.verifyPrerequisites(view_, fileType_);  
      
      syncFontSize(releaseOnDismiss_, events_, view_, fontSizeManager_);
     

      final String rTypeId = FileTypeRegistry.R.getTypeId();
      releaseOnDismiss_.add(prefs_.softWrapRFiles().addValueChangeHandler(
            new ValueChangeHandler<Boolean>()
            {
               public void onValueChange(ValueChangeEvent<Boolean> evt)
               {
                  if (fileType_.getTypeId().equals(rTypeId))
                     view_.adaptToFileType(fileType_);
               }
            }
      ));

      releaseOnDismiss_.add(events_.addHandler(FileChangeEvent.TYPE,
                                               new FileChangeHandler() {
         @Override
         public void onFileChange(FileChangeEvent event)
         {
            // screen out adds and events that aren't for our path
            FileChange fileChange = event.getFileChange();
            if (fileChange.getType() == FileChange.ADD)
               return;
            else if (!fileChange.getFile().getPath().equals(getPath()))
               return;

            // always check for changes if this is the active editor
            if (commandHandlerReg_ != null)
            {
               checkForExternalEdit();
            }

            // also check for changes on modifications if we are not dirty
            // note that we don't check for changes on removed files because
            // this will show a confirmation dialog
            else if (event.getFileChange().getType() == FileChange.MODIFIED &&
                     dirtyState().getValue() == false)
            {
               checkForExternalEdit();
            }
         }
      }));
      
      spelling_ = new TextEditingTargetSpelling(docDisplay_, 
                                                docUpdateSentinel_);
      

      // show/hide the debug toolbar when the dirty state changes. (note:
      // this doesn't yet handle the case where the user saves the document,
      // in which case we should still show some sort of warning.)
      dirtyState().addValueChangeHandler(new ValueChangeHandler<Boolean>()
            {
               public void onValueChange(ValueChangeEvent<Boolean> evt)
               {
                  updateDebugWarningBar();
               }
            }
      );
      
      // find all of the debug breakpoints set in this document and replay them
      // onto the edit surface
      ArrayList<Breakpoint> breakpoints = 
            breakpointManager_.getBreakpointsInFile(getPath());
      for (Breakpoint breakpoint: breakpoints)
      {
         docDisplay_.addOrUpdateBreakpoint(breakpoint);
      }
      
      // for R Markdown docs, populate the popup menu with a list of available
      // formats
      if (extendedType_.equals(SourceDocument.XT_RMARKDOWN))
         updateRmdFormatList();
      
      view_.addRmdFormatChangedHandler(new RmdOutputFormatChangedEvent.Handler()
      {
         @Override
         public void onRmdOutputFormatChanged(RmdOutputFormatChangedEvent event)
         {
            setRmdFormat(event.getFormat());
         }
      });
      
      syncPublishPath(document.getPath());
      initStatusBar();
   }
   
   private void updateBreakpointWarningBar()
   {
      // check to see if there are any inactive breakpoints in this file
      boolean hasInactiveBreakpoints = false;
      boolean hasDebugPendingBreakpoints = false;
      boolean hasPackagePendingBreakpoints = false;
      String pendingPackageName = "";
      ArrayList<Breakpoint> breakpoints = 
            breakpointManager_.getBreakpointsInFile(getPath());
      for (Breakpoint breakpoint: breakpoints)
      {
         if (breakpoint.getState() == Breakpoint.STATE_INACTIVE)
         {
            if (breakpoint.isPendingDebugCompletion())
            {
               hasDebugPendingBreakpoints = true;
            }
            else if (breakpoint.isPackageBreakpoint())
            {
               hasPackagePendingBreakpoints = true;
               pendingPackageName = breakpoint.getPackageName();
            }
            else
            {
               hasInactiveBreakpoints = true;               
            }
            break;
         }
      }
      boolean showWarning = hasDebugPendingBreakpoints || 
                            hasInactiveBreakpoints ||
                            hasPackagePendingBreakpoints;

      if (showWarning && !isBreakpointWarningVisible_)
      {
         String message = "";
         if (hasDebugPendingBreakpoints) 
         {
            message = "Breakpoints will be activated when the file or " +
                      "function is finished executing.";
         }
         else if (isPackageFile())
         {
            message = "Breakpoints will be activated when the package is " +
                      "built and reloaded.";
         }
         else if (hasPackagePendingBreakpoints)
         {
            message = "Breakpoints will be activated when an updated version " +
                      "of the " + pendingPackageName + " package is loaded";
         }
         else
         {
            message = "Breakpoints will be activated when this file is " + 
                      "sourced.";
         }
         view_.showWarningBar(message);
         isBreakpointWarningVisible_ = true;
      }
      else if (!showWarning && isBreakpointWarningVisible_)
      {
         hideBreakpointWarningBar();
      }
   }
   
   private void hideBreakpointWarningBar()
   {
      if (isBreakpointWarningVisible_)
      {
         view_.hideWarningBar();
         isBreakpointWarningVisible_ = false;
      }
   }
   
   private boolean isPackageFile()
   {
      // not a package file if we're not in package development mode
      String type = session_.getSessionInfo().getBuildToolsType();
      if (!type.equals(SessionInfo.BUILD_TOOLS_PACKAGE))
      {
         return false;
      }

      // get the directory associated with the project and see if the file is
      // inside that directory
      FileSystemItem projectDir = session_.getSessionInfo()
            .getActiveProjectDir();
      return getPath().startsWith(projectDir.getPath() + "/R");
   }
   
   private boolean isPackageDocumentationFile()
   {
      if (getPath() == null)
      {
         return false;
      }
      
      String type = session_.getSessionInfo().getBuildToolsType();
      if (!type.equals(SessionInfo.BUILD_TOOLS_PACKAGE))
      {
         return false;
      }
      
      FileSystemItem srcFile = FileSystemItem.createFile(getPath());
      FileSystemItem projectDir = session_.getSessionInfo()
            .getActiveProjectDir();
      if (srcFile.getPath().startsWith(projectDir.getPath() + "/vignettes"))
         return true;
      else if (srcFile.getParentPathString().equals(projectDir.getPath()) &&
               srcFile.getExtension().toLowerCase().equals(".md"))
         return true;
      else
         return false;
   }
      
   private void checkCompilePdfDependencies()
   {
      compilePdfHelper_.checkCompilers(view_, fileType_);
   }
   
   private void initStatusBar()
   {
      statusBar_ = view_.getStatusBar();
      docDisplay_.addCursorChangedHandler(new CursorChangedHandler()
      {
         public void onCursorChanged(CursorChangedEvent event)
         {
            updateStatusBarPosition();
            if (docDisplay_.isScopeTreeReady(event.getPosition().getRow()))
               updateCurrentScope();
               
         }
      });
      updateStatusBarPosition();
      updateStatusBarLanguage();
      
      // build file type menu dynamically (so it can change according
      // to whether e.g. knitr is installed)
      statusBar_.getLanguage().addMouseDownHandler(new MouseDownHandler() {

         @Override
         public void onMouseDown(MouseDownEvent event)
         {
            // build menu with all file types - also track whether we need
            // to add the current type (may be the case for types which we 
            // support but don't want to expose on the menu -- e.g. Rmd 
            // files when knitr isn't installed)
            boolean addCurrentType = true;
            final StatusBarPopupMenu menu = new StatusBarPopupMenu();
            TextFileType[] fileTypes = fileTypeCommands_.statusBarFileTypes();
            for (TextFileType type : fileTypes)
            {
               menu.addItem(createMenuItemForType(type));
               if (addCurrentType && type.equals(fileType_))
                  addCurrentType = false;
            }
            
            // add the current type if isn't on the menu 
            if (addCurrentType)
               menu.addItem(createMenuItemForType(fileType_));
         
            // show the menu
            menu.showRelativeToUpward((UIObject) statusBar_.getLanguage(), 
                  true);
         }
      });      

      statusBar_.getScope().addMouseDownHandler(new MouseDownHandler()
      {
         public void onMouseDown(MouseDownEvent event)
         {
            // Unlike the other status bar elements, the function outliner
            // needs its menu built on demand
            JsArray<Scope> tree = docDisplay_.getScopeTree();
            final StatusBarPopupMenu menu = new StatusBarPopupMenu();
            MenuItem defaultItem = null;
            if (fileType_.isRpres())
            {
               String path = docUpdateSentinel_.getPath();
               if (path != null)
               {
                  presentationHelper_.buildSlideMenu(
                     docUpdateSentinel_.getPath(),
                     dirtyState_.getValue(),
                     TextEditingTarget.this,
                     new CommandWithArg<StatusBarPopupRequest>() {
         
                        @Override
                        public void execute(StatusBarPopupRequest request)
                        {
                           showStatusBarPopupMenu(request);
                        }   
                     });
               }
            }
            else
            {
               defaultItem = addFunctionsToMenu(
                  menu, tree, "", docDisplay_.getCurrentScope(), true);
               
               showStatusBarPopupMenu(new StatusBarPopupRequest(menu, 
                                                                defaultItem));
            }
         }
      });
   }
   
   private void showStatusBarPopupMenu(StatusBarPopupRequest popupRequest)
   {
      final StatusBarPopupMenu menu = popupRequest.getMenu();
      MenuItem defaultItem = popupRequest.getDefaultMenuItem();
      if (defaultItem != null)
      {
         menu.selectItem(defaultItem);
         Scheduler.get().scheduleFinally(new RepeatingCommand()
         {
            public boolean execute()
            {
               menu.ensureSelectedIsVisible();
               return false;
            }
         });
      }
      menu.showRelativeToUpward((UIObject) statusBar_.getScope(), false);
   }
   
   private MenuItem createMenuItemForType(final TextFileType type)
   {
      SafeHtmlBuilder labelBuilder = new SafeHtmlBuilder();
      labelBuilder.appendEscaped(type.getLabel());

      MenuItem menuItem = new MenuItem(
         labelBuilder.toSafeHtml(),
         new Command()
         {
            public void execute()
            {
               docUpdateSentinel_.changeFileType(
                     type.getTypeId(),
                     new SaveProgressIndicator(null, type, null));  
               
               Scheduler.get().scheduleDeferred(new ScheduledCommand() {
                  @Override
                  public void execute()
                  {
                     focus(); 
                  } 
               });
            }
         });
      
      return menuItem;
   }
   
   private void addScopeStyle(MenuItem item, Scope scope)
   {
      if (scope.isSection())
         item.getElement().getStyle().setFontWeight(FontWeight.BOLD);
   }

   private MenuItem addFunctionsToMenu(StatusBarPopupMenu menu,
                                       final JsArray<Scope> funcs,
                                       String indent,
                                       Scope defaultFunction,
                                       boolean includeNoFunctionsMessage)
   {
      MenuItem defaultMenuItem = null;

      if (funcs.length() == 0 && includeNoFunctionsMessage)
      {
         String type = fileType_.canExecuteChunks() ? "chunks" : "functions";
         MenuItem noFunctions = new MenuItem("(No " + type + " defined)",
                                             false,
                                             (Command) null);
         noFunctions.setEnabled(false);
         noFunctions.getElement().addClassName("disabled");
         menu.addItem(noFunctions);
      }

      for (int i = 0; i < funcs.length(); i++)
      {
         final Scope func = funcs.get(i);

         String childIndent = indent;
         if (!StringUtil.isNullOrEmpty(func.getLabel()))
         {
            SafeHtmlBuilder labelBuilder = new SafeHtmlBuilder();
            labelBuilder.appendHtmlConstant(indent);
            labelBuilder.appendEscaped(func.getLabel());

            final MenuItem menuItem = new MenuItem(
                  labelBuilder.toSafeHtml(),
                  new Command()
                  {
                     public void execute()
                     {
                        docDisplay_.navigateToPosition(toSourcePosition(func),
                                                       true);
                     }
                  });
            addScopeStyle(menuItem, func);
            menu.addItem(menuItem);

            childIndent = indent + "&nbsp;&nbsp;";

            if (defaultFunction != null && defaultMenuItem == null &&
                func.getLabel().equals(defaultFunction.getLabel()) &&
                func.getPreamble().getRow() == defaultFunction.getPreamble().getRow() &&
                func.getPreamble().getColumn() == defaultFunction.getPreamble().getColumn())
            {
               defaultMenuItem = menuItem;
            }
         }

         MenuItem childDefaultMenuItem = addFunctionsToMenu(
               menu,
               func.getChildren(),
               childIndent,
               defaultMenuItem == null ? defaultFunction : null,
               false);
         if (childDefaultMenuItem != null)
            defaultMenuItem = childDefaultMenuItem;
      }

      return defaultMenuItem;
   }

   private void updateStatusBarLanguage()
   {
      statusBar_.getLanguage().setValue(fileType_.getLabel());
      boolean canShowScope = fileType_.canShowScopeTree();
      statusBar_.setScopeVisible(canShowScope);
   }

   private void updateStatusBarPosition()
   {
      Position pos = docDisplay_.getCursorPosition();
      statusBar_.getPosition().setValue((pos.getRow() + 1) + ":" +
                                        (pos.getColumn() + 1));
   }
  
   private void updateCurrentScope()
   {
      if (fileType_ == null || !fileType_.canShowScopeTree())
         return;
      
      // special handing for presentations since we extract
      // the slide structure in a different manner than 
      // the editor scope trees
      if (fileType_.isRpres())
      {
         statusBar_.getScope().setValue(
               presentationHelper_.getCurrentSlide());
         statusBar_.setScopeType(StatusBar.SCOPE_SLIDE);

      }
      else
      {
         Scope scope = docDisplay_.getCurrentScope();
         String label = scope != null
               ? scope.getLabel()
                     : null;
               statusBar_.getScope().setValue(label);

               if (scope != null)
               {
                  boolean useChunk = 
                        scope.isChunk() || 
                        (fileType_.isRnw() && scope.isTopLevel());
                  if (useChunk)
                     statusBar_.setScopeType(StatusBar.SCOPE_CHUNK);
                  else if (scope.isNamespace())
                     statusBar_.setScopeType(StatusBar.SCOPE_NAMESPACE);
                  else if (scope.isClass())
                     statusBar_.setScopeType(StatusBar.SCOPE_CLASS);
                  else if (scope.isSection())
                     statusBar_.setScopeType(StatusBar.SCOPE_SECTION);
                  else if (scope.isTopLevel())
                     statusBar_.setScopeType(StatusBar.SCOPE_TOP_LEVEL);
                  else if (scope.isFunction())
                     statusBar_.setScopeType(StatusBar.SCOPE_FUNCTION);
                  else if (scope.isLambda())
                     statusBar_.setScopeType(StatusBar.SCOPE_LAMBDA);
                  else if (scope.isAnon())
                     statusBar_.setScopeType(StatusBar.SCOPE_ANON);
               }
      }
   }
   
   private String getNameFromDocument(SourceDocument document,
                                      Provider<String> defaultNameProvider)
   {
      if (document.getPath() != null)
         return FileSystemItem.getNameFromPath(document.getPath());

      String name = document.getProperties().getString("tempName");
      if (!StringUtil.isNullOrEmpty(name))
         return name;

      String defaultName = defaultNameProvider.get();
      docUpdateSentinel_.setProperty("tempName", defaultName, null);
      return defaultName;
   }

   public long getFileSizeLimit()
   {
      return 5 * 1024 * 1024;
   }

   public long getLargeFileSize()
   {
      return 2 * 1024 * 1024;
   }

   public void insertCode(String source, boolean blockMode)
   {
      docDisplay_.insertCode(source, blockMode);
   }

   public HashSet<AppCommand> getSupportedCommands()
   {
      return fileType_.getSupportedCommands(commands_);
   }
   
   @Override
   public void manageCommands()
   {
      if (fileType_.isRmd())
         notebook_.manageCommands();
   }
   
   @Override
   public boolean canCompilePdf()
   {
      return fileType_.canCompilePDF();
   }
   
   
   @Override
   public void verifyCppPrerequisites()
   {
      // NOTE: will be a no-op for non-c/c++ file types
      cppHelper_.checkBuildCppDependencies(this, view_, fileType_);
   }
   

   public void focus()
   {
      docDisplay_.focus();
   }
   
   public String getSelectedText()
   {
      if (docDisplay_.hasSelection())
         return docDisplay_.getSelectionValue();
      else
         return "";
   }

   public HandlerRegistration addEnsureVisibleHandler(EnsureVisibleHandler handler)
   {
      return view_.addEnsureVisibleHandler(handler);
   }
   
   public HandlerRegistration addEnsureHeightHandler(EnsureHeightHandler handler)
   {
      return view_.addEnsureHeightHandler(handler);
   }

   public HandlerRegistration addCloseHandler(CloseHandler<java.lang.Void> handler)
   {
      return handlers_.addHandler(CloseEvent.getType(), handler);
   }
   
   public HandlerRegistration addEditorThemeStyleChangedHandler(
                        EditorThemeStyleChangedEvent.Handler handler)
   {
      return themeHelper_.addEditorThemeStyleChangedHandler(handler);
   }
   
   public HandlerRegistration addInterruptChunkHandler(InterruptChunkEvent.Handler handler)
   {
      return handlers_.addHandler(InterruptChunkEvent.TYPE, handler);
   }

   public void fireEvent(GwtEvent<?> event)
   {
      handlers_.fireEvent(event);
   }

   public void onActivate()
   {
      // IMPORTANT NOTE: most of this logic is duplicated in 
      // CodeBrowserEditingTarget (no straightforward way to create a
      // re-usable implementation) so changes here need to be synced
      
      // If we're already hooked up for some reason, unhook. 
      // This shouldn't happen though.
      if (commandHandlerReg_ != null)
      {
         Debug.log("Warning: onActivate called twice without intervening onDeactivate");
         commandHandlerReg_.removeHandler();
         commandHandlerReg_ = null;
      }
      commandHandlerReg_ = commandBinder.bind(commands_, this);

      Scheduler.get().scheduleFinally(new ScheduledCommand()
      {
         public void execute()
         {
            // This has to be executed in a scheduleFinally because
            // Source.manageCommands gets called after this.onActivate,
            // and if we're going from a non-editor (like data view) to
            // an editor, setEnabled(true) will be called on the command
            // in manageCommands. 
            commands_.reopenSourceDocWithEncoding().setEnabled(
                  docUpdateSentinel_.getPath() != null);
         }
      });
      
      // notify notebook of activation if necessary
      if (notebook_ != null)
         notebook_.onActivate();
      
      view_.onActivate();
   }

   public void onDeactivate()
   {
      // IMPORTANT NOTE: most of this logic is duplicated in 
      // CodeBrowserEditingTarget (no straightforward way to create a
      // re-usable implementation) so changes here need to be synced
      
      externalEditCheckInvalidation_.invalidate();

      commandHandlerReg_.removeHandler();
      commandHandlerReg_ = null;

      // switching tabs is a navigation action
      try
      {
         docDisplay_.recordCurrentNavigationPosition();
      }
      catch(Exception e)
      {
         Debug.log("Exception recording nav position: " + e.toString());
      }
   }

   @Override
   public void onInitiallyLoaded()
   {
      checkForExternalEdit();
   }

   public boolean onBeforeDismiss()
   {
      final Command closeCommand = new Command() 
      {
         public void execute()
         {
            CloseEvent.fire(TextEditingTarget.this, null);
         }
      };
      
       
      final Command promptCommand = new Command() 
      {
         public void execute()
         {
            if (dirtyState_.getValue())
               saveWithPrompt(closeCommand, null);
            else
               closeCommand.execute();
         }
      };
      
      if (docDisplay_.hasFollowingCollabSession())
      {
         globalDisplay_.showYesNoMessage(GlobalDisplay.MSG_WARNING,
                         getName().getValue() + " - Active Following Session",
                         "You're actively following another user's cursor " +
                         "in '" + getName().getValue() + "'.\n\n" +
                         "If you close this file, you won't see their " + 
                         "cursor until they edit another file.",
                         false,
                         new Operation() 
                         {
                            public void execute() 
                            { 
                               promptCommand.execute();
                            }
                         },
                         null,
                         null,
                         "Close Anyway",
                         "Cancel",
                         false);
      }
      else
      {
         promptCommand.execute();
      }

      return false;
   }
   
   public void save()
   {
      save(new Command() {
         @Override
         public void execute()
         {   
         }});
   }
   
   public void save(Command onCompleted)
   {
      saveThenExecute(null, CommandUtil.join(postSaveCommand(), 
                                             onCompleted));
   }
   
   public void saveWithPrompt(final Command command, final Command onCancelled)
   {
      view_.ensureVisible();
      
      globalDisplay_.showYesNoMessage(GlobalDisplay.MSG_WARNING,
                      getName().getValue() + " - Unsaved Changes",
                      "The document '" + getName().getValue() + 
                      "' has unsaved changes.\n\n" +
                      "Do you want to save these changes?",
                      true,
                      new Operation() {
                         public void execute() { saveThenExecute(null, command); }
                      },
                      new Operation() {
                         public void execute() { command.execute(); }
                      },
                      new Operation() {
                         public void execute() {
                            if (onCancelled != null)
                              onCancelled.execute();
                         }
                      },
                      "Save",
                      "Don't Save",
                      true);   
   }
   
   public void revertChanges(Command onCompleted)
   {
      docUpdateSentinel_.revert(onCompleted);
   }

   public void saveThenExecute(String encodingOverride, final Command command)
   {
      checkCompilePdfDependencies();
   
      final String path = docUpdateSentinel_.getPath();
      if (path == null)
      {
         saveNewFile(null, encodingOverride, command);
         return;
      }

      withEncodingRequiredUnlessAscii(
            encodingOverride,
            new CommandWithArg<String>()
            {
               public void execute(String encoding)
               {
                  fixupCodeBeforeSaving();
                  
                  docUpdateSentinel_.save(path,
                                          null,
                                          encoding,
                                          new SaveProgressIndicator(
                                                FileSystemItem.createFile(path),
                                                null,
                                                command
                                          ));
               }
            });
   }

   private void saveNewFile(final String suggestedPath,
                            String encodingOverride,
                            final Command executeOnSuccess)
   {
      withEncodingRequiredUnlessAscii(
            encodingOverride,
            new CommandWithArg<String>()
            {
               public void execute(String encoding)
               {
                  saveNewFileWithEncoding(suggestedPath,
                                          encoding,
                                          executeOnSuccess);
               }
            });
   }

   private void withEncodingRequiredUnlessAscii(
         final String encodingOverride,
         final CommandWithArg<String> command)
   {
      final String encoding = StringUtil.firstNotNullOrEmpty(new String[] {
            encodingOverride,
            docUpdateSentinel_.getEncoding(),
            prefs_.defaultEncoding().getValue()
      });

      if (StringUtil.isNullOrEmpty(encoding))
      {
         if (docUpdateSentinel_.isAscii())
         {
            // Don't bother asking when it's just ASCII
            command.execute(null);
         }
         else
         {
            withChooseEncoding(session_.getSessionInfo().getSystemEncoding(),
                               new CommandWithArg<String>()
            {
               public void execute(String newEncoding)
               {
                  command.execute(newEncoding);
               }
            });
         }
      }
      else
      {
         command.execute(encoding);
      }
   }

   private void withChooseEncoding(final String defaultEncoding,
                                   final CommandWithArg<String> command)
   {
      view_.ensureVisible();;
      
      server_.iconvlist(new SimpleRequestCallback<IconvListResult>()
      {
         @Override
         public void onResponseReceived(IconvListResult response)
         {
            // Stupid compiler. Use this Value shim to make the dialog available
            // in its own handler.
            final HasValue<ChooseEncodingDialog> d = new Value<ChooseEncodingDialog>(null);
            d.setValue(new ChooseEncodingDialog(
                  response.getCommon(),
                  response.getAll(),
                  defaultEncoding,
                  false,
                  true,
                  new OperationWithInput<String>()
                  {
                     public void execute(String newEncoding)
                     {
                        if (newEncoding == null)
                           return;

                        if (d.getValue().isSaveAsDefault())
                        {
                           prefs_.defaultEncoding().setGlobalValue(newEncoding);
                           prefs_.writeUIPrefs();
                        }

                        command.execute(newEncoding);
                     }
                  }));
            d.getValue().showModal();
         }
      });

   }

   private void saveNewFileWithEncoding(String suggestedPath,
                                        final String encoding,
                                        final Command executeOnSuccess)
   {
      view_.ensureVisible();
      
      FileSystemItem fsi;
      if (suggestedPath != null)
         fsi = FileSystemItem.createFile(suggestedPath);
      else
         fsi = getSaveFileDefaultDir();
 
      fileDialogs_.saveFile(
            "Save File - " + getName().getValue(),
            fileContext_,
            fsi,
            fileType_.getDefaultExtension(),
            false,
            new ProgressOperationWithInput<FileSystemItem>()
            {
               public void execute(final FileSystemItem saveItem,
                                   ProgressIndicator indicator)
               {
                  if (saveItem == null)
                     return;

                  try
                  {
                     workbenchContext_.setDefaultFileDialogDir(
                           saveItem.getParentPath());

                     final TextFileType fileType =
                           fileTypeRegistry_.getTextTypeForFile(saveItem);

                     final Command saveCommand = new Command() {

                        @Override
                        public void execute()
                        {
                           if (!getPath().equals(saveItem.getPath()))
                           {
                              // breakpoints are file-specific, so when saving
                              // as a different file, clear the display of
                              // breakpoints from the old file name
                              docDisplay_.removeAllBreakpoints();
                              
                              // update publish settings 
                              syncPublishPath(saveItem.getPath());
                           }
                           
                           fixupCodeBeforeSaving();
                                 
                           docUpdateSentinel_.save(
                                 saveItem.getPath(),
                                 fileType.getTypeId(),
                                 encoding,
                                 new SaveProgressIndicator(saveItem,
                                                           fileType,
                                                           executeOnSuccess));

                           events_.fireEvent(
                                 new SourceFileSavedEvent(getId(),
                                       saveItem.getPath()));
                        }
 
                     };
                     
                     // if we are switching from an R file type 
                     // to a non-R file type then confirm
                     if (fileType_.isR() && !fileType.isR())
                     {
                        globalDisplay_.showYesNoMessage(
                              MessageDialog.WARNING, 
                              "Confirm Change File Type", 
                              "This file was created as an R script however " +
                              "the file extension you specified will change " +
                              "it into another file type that will no longer " +
                              "open as an R script.\n\n" +
                              "Are you sure you want to change the type of " +
                              "the file so that it is no longer an R script?",
                              new Operation() {

                                 @Override
                                 public void execute()
                                 {
                                    saveCommand.execute();
                                 }
                              },
                              false);
                     }
                     else
                     {
                        saveCommand.execute();
                     }
                  }
                  catch (Exception e)
                  {
                     indicator.onError(e.toString());
                     return;
                  }

                  indicator.onCompleted();
               }
            });
   }
   
   
   private void fixupCodeBeforeSaving()
   { 
      int lineCount = docDisplay_.getRowCount();
      if (lineCount < 1)
         return;
      
      if (docDisplay_.hasActiveCollabSession())
      {
         // mutating the code (especially as below where the entire document 
         // contents are changed) during a save operation inside a collaborative
         // editing session would require some nuanced orchestration so for now
         // these preferences don't apply to shared editing sessions
         return;
      }
      
      if (prefs_.stripTrailingWhitespace().getValue() &&
          !fileType_.isMarkdown())
      {
         String code = docDisplay_.getCode();
         Pattern pattern = Pattern.create("[ \t]+$");
         String strippedCode = pattern.replaceAll(code, "");
         if (!strippedCode.equals(code))
         {
            // Calling 'setCode' can remove folds in the document; cache the folds
            // and reapply them after document mutation.
            JsArray<AceFold> folds = docDisplay_.getFolds();
            docDisplay_.setCode(strippedCode, true);
            for (AceFold fold : JsUtil.asIterable(folds))
               docDisplay_.addFold(fold.getRange());
         }
      }
      
      if (prefs_.autoAppendNewline().getValue() || fileType_.isPython())
      {
         String lastLine = docDisplay_.getLine(lineCount - 1);
         if (lastLine.length() != 0)
            docDisplay_.insertCode(docDisplay_.getEnd().getEnd(), "\n");
      }
      
   }
   
   private FileSystemItem getSaveFileDefaultDir()
   {
      FileSystemItem fsi = null;
      SessionInfo si = session_.getSessionInfo();
        
      if (si.getBuildToolsType() == SessionInfo.BUILD_TOOLS_PACKAGE)
      {
         FileSystemItem pkg = FileSystemItem.createDir(si.getBuildTargetDir());
         
         if (fileType_.isR())
         {
            fsi = FileSystemItem.createDir(pkg.completePath("R"));
         }
         else if (fileType_.isC() && si.getHasPackageSrcDir())
         {
            fsi = FileSystemItem.createDir(pkg.completePath("src"));
         }
         else if (fileType_.isRd())
         {
            fsi = FileSystemItem.createDir(pkg.completePath("man"));
         }
         else if ((fileType_.isRnw() || fileType_.isRmd()) && 
                   si.getHasPackageVignetteDir())
         {
            fsi = FileSystemItem.createDir(pkg.completePath("vignettes"));
         }
      }
      
      if (fsi == null)
         fsi = workbenchContext_.getDefaultFileDialogDir();
      
      return fsi;
   }



   public void onDismiss(int dismissType)
   {
      docUpdateSentinel_.stop();
      
      if (spelling_ != null)
         spelling_.onDismiss();
      
      while (releaseOnDismiss_.size() > 0)
         releaseOnDismiss_.remove(0).removeHandler();
      
      docDisplay_.endCollabSession();

      codeExecution_.detachLastExecuted();
   }

   public ReadOnlyValue<Boolean> dirtyState()
   {
      return dirtyState_;
   }
   
   @Override
   public boolean isSaveCommandActive()
   {
      return 
         // force active?
         forceSaveCommandActive_ ||
            
         // standard check of dirty state   
         (dirtyState().getValue() == true) ||
         
         // empty untitled document (allow for immediate save)
         ((getPath() == null) && docDisplay_.getCode().isEmpty()) ||
         
         // source on save is active 
         (fileType_.canSourceOnSave() && docUpdateSentinel_.sourceOnSave());
   }
   
   @Override
   public void forceSaveCommandActive()
   {
      forceSaveCommandActive_ = true;
   }

   public Widget asWidget()
   {
      return (Widget) view_;
   }

   public String getId()
   {
      return id_;
   }
   
   @Override
   public void adaptToExtendedFileType(String extendedType)
   {
      view_.adaptToExtendedFileType(extendedType);
      if (extendedType.equals(SourceDocument.XT_RMARKDOWN))
         updateRmdFormatList();
      extendedType_ = extendedType;
   }

   @Override
   public String getExtendedFileType()
   {
      return extendedType_;
   }

   public HasValue<String> getName()
   {
      return name_; 
   }
   
   public String getTitle()
   {
      return getName().getValue();
   }

   public String getPath()
   {
      if (docUpdateSentinel_ == null)
         return null;
      return docUpdateSentinel_.getPath();
   }
      
   public String getContext()
   {
      return null;
   }

   public ImageResource getIcon()
   {
      return fileType_.getDefaultIcon();
   }

   public String getTabTooltip()
   {
      return getPath();
   }
   

   @Override
   public TextFileType getTextFileType()
   {
      return fileType_;
   }
   
   @Handler
   void onToggleDocumentOutline()
   {
     view_.toggleDocumentOutline();
   }
   
   @Handler
   void onReformatCode()
   {
      // Only allow if entire selection in R mode for now
      if (!DocumentMode.isSelectionInRMode(docDisplay_))
      {
         showRModeWarning("Reformat Code");
         return;
      }
      
      reformatHelper_.insertPrettyNewlines();
   }
   
   @Handler
   void onRenameInScope()
   {
      docDisplay_.focus();
      
      int matches = renameHelper_.renameInScope();
      if (matches <= 0)
      {
         if (!docDisplay_.getSelectionValue().isEmpty())
         {
            String message = "No matches for '" + docDisplay_.getSelectionValue() + "'";
            view_.getStatusBar().showMessage(message, 1000);
         }
         
         return;
      }
      
      String message = "Found " + matches;
      if (matches == 1)
         message += " match";
      else
         message += " matches";

      String selectedItem = docDisplay_.getSelectionValue();
      message += " for " + selectedItem + ".";

      docDisplay_.disableSearchHighlight();
      view_.getStatusBar().showMessage(message, new HideMessageHandler()
      {
         @Override
         public boolean onNativePreviewEvent(NativePreviewEvent preview)
         {
            int type = preview.getTypeInt();
            if (docDisplay_.isPopupVisible())
               return false;
            
            // End if the user clicks somewhere
            if (type == Event.ONCLICK)
            {
               docDisplay_.exitMultiSelectMode();
               docDisplay_.clearSelection();
               docDisplay_.enableSearchHighlight();
               return true;
            }

            // Otherwise, handle key events
            else if (type == Event.ONKEYDOWN)
            {
               switch (preview.getNativeEvent().getKeyCode())
               {
               case KeyCodes.KEY_ENTER:
                  preview.cancel();
               case KeyCodes.KEY_UP:
               case KeyCodes.KEY_DOWN:
               case KeyCodes.KEY_ESCAPE:
                  docDisplay_.exitMultiSelectMode();
                  docDisplay_.clearSelection();
                  docDisplay_.enableSearchHighlight();
                  return true;
               }
            }
            
            return false;
         }
      });
   }
   
   @Handler
   void onInsertRoxygenSkeleton()
   {
      roxygenHelper_.insertRoxygenSkeleton();
   }
   
   @Handler
   void onExpandSelection()
   {
      docDisplay_.expandSelection();
   }
   
   @Handler
   void onShrinkSelection()
   {
      docDisplay_.shrinkSelection();
   }
   
   @Handler
   void onExpandRaggedSelection()
   {
      docDisplay_.expandRaggedSelection();
   }
   
   @Handler
   void onInsertSnippet()
   {
      // NOTE: Bound to Shift + Tab so we delegate back there
      // if this isn't dispatched
      if (!docDisplay_.onInsertSnippet())
         docDisplay_.blockOutdent();
   }
   
   @Handler
   void onShowDiagnosticsActiveDocument()
   {
      lintManager_.lint(true, true, false);
   }
   
   public void withSavedDoc(Command onsaved)
   {
      docUpdateSentinel_.withSavedDoc(onsaved);
   }
   
   @Handler
   void onCheckSpelling()
   {
      spelling_.checkSpelling();
   }

   @Handler
   void onDebugDumpContents()
   {
      view_.debug_dumpContents();
   }

   @Handler
   void onDebugImportDump()
   {
      view_.debug_importDump();
   }

   @Handler
   void onReopenSourceDocWithEncoding()
   {
      withChooseEncoding(
            docUpdateSentinel_.getEncoding(),
            new CommandWithArg<String>()
            {
               public void execute(String encoding)
               {
                  docUpdateSentinel_.reopenWithEncoding(encoding);
               }
            });
   }

   @Handler
   void onSaveSourceDoc()
   {
      saveThenExecute(null, postSaveCommand());
   }

   @Handler
   void onSaveSourceDocAs()
   {
      saveNewFile(docUpdateSentinel_.getPath(),
                  null,
                  postSaveCommand());
   }

   @Handler
   void onSaveSourceDocWithEncoding()
   {
      withChooseEncoding(
            StringUtil.firstNotNullOrEmpty(new String[] {
                  docUpdateSentinel_.getEncoding(),
                  prefs_.defaultEncoding().getValue(),
                  session_.getSessionInfo().getSystemEncoding()
            }),
            new CommandWithArg<String>()
            {
               public void execute(String encoding)
               {
                  saveThenExecute(encoding, postSaveCommand());
               }
            });
   }

   @Handler
   void onPrintSourceDoc()
   {
      Scheduler.get().scheduleDeferred(new ScheduledCommand()
      {
         public void execute()
         {
            docDisplay_.print();
         }
      });
   }
   
   @Handler
   void onVcsFileDiff()
   {
      Command showDiffCommand = new Command() {
         @Override
         public void execute()
         {
            events_.fireEvent(new ShowVcsDiffEvent(
                  FileSystemItem.createFile(docUpdateSentinel_.getPath())));
         }
      };
      
      if (dirtyState_.getValue())
         saveWithPrompt(showDiffCommand, null);
      else
         showDiffCommand.execute();
   }
   
   @Handler
   void onVcsFileLog()
   {
      events_.fireEvent(new ShowVcsHistoryEvent(
               FileSystemItem.createFile(docUpdateSentinel_.getPath())));
   }
   
   @Handler
   void onVcsFileRevert()
   {
      events_.fireEvent(new VcsRevertFileEvent(
            FileSystemItem.createFile(docUpdateSentinel_.getPath())));
   }
   
   @Handler
   void onVcsViewOnGitHub()
   {
      fireVcsViewOnGithubEvent(GitHubViewRequest.VCS_VIEW);
   }

   @Handler
   void onVcsBlameOnGitHub()
   {
      fireVcsViewOnGithubEvent(GitHubViewRequest.VCS_BLAME);
   }
   
   private void fireVcsViewOnGithubEvent(int type)
   {
      FileSystemItem file = 
                  FileSystemItem.createFile(docUpdateSentinel_.getPath());
      
      if (docDisplay_.getSelectionValue().length() > 0)
      {
         int start = docDisplay_.getSelectionStart().getRow() + 1;
         int end = docDisplay_.getSelectionEnd().getRow() + 1;
         events_.fireEvent(new VcsViewOnGitHubEvent(
                         new GitHubViewRequest(file, type, start, end)));
      }
      else
      {
         events_.fireEvent(new VcsViewOnGitHubEvent(
                         new GitHubViewRequest(file, type)));
      }
   }
   
   @Handler
   void onExtractLocalVariable()
   {
      if (!isCursorInRMode())
      {
         showRModeWarning("Extract Variable");
         return;
      }
      
      docDisplay_.focus();

      String initialSelection = docDisplay_.getSelectionValue();
      final String refactoringName = "Extract local variable";
      final String pleaseSelectCodeMessage = "Please select the code to " +
                                             "extract into a variable.";
      if (checkSelectionAndAlert(refactoringName,
                                 pleaseSelectCodeMessage,
                                 initialSelection)) return;

      docDisplay_.fitSelectionToLines(false);

      final String code = docDisplay_.getSelectionValue();
      if (checkSelectionAndAlert(refactoringName,
                                 pleaseSelectCodeMessage,
                                 code))
         return;

      // get the first line of the selection and calculate it's indentation
      String firstLine = docDisplay_.getLine(
                        docDisplay_.getSelectionStart().getRow());
      final String indentation = extractIndentation(firstLine);
      
      // used to parse the code
      server_.detectFreeVars(code,
           new RefactorServerRequestCallback(refactoringName)
           {
              @Override
              void doExtract(JsArrayString response)
              {
                 globalDisplay_.promptForText(
                         refactoringName,
                         "Variable Name",
                         "",
                         new OperationWithInput<String>()
                         {
                            public void execute(String input)
                            {
                               final String extractedCode = indentation
                                                            + input.trim()
                                                            + " <- "
                                                            + code
                                                            + "\n";
                               InputEditorPosition insertPosition = docDisplay_
                                       .getSelection()
                                       .extendToLineStart()
                                       .getStart();
                               docDisplay_.replaceSelection(
                                       input.trim());
                               docDisplay_.insertCode(
                                       insertPosition,
                                       extractedCode);
                            }
                         }
                 );
              }
           }
      );
   }
   
   private void showRModeWarning(String command)
   {
      globalDisplay_.showMessage(MessageDisplay.MSG_WARNING,
                                 "Command Not Available", 
                                 "The "+ command + " command is " +
                                 "only valid for R code chunks.");
      return;
   }
   
   
   @Handler
   void onExtractFunction()
   {
      if (!isCursorInRMode())
      {
         showRModeWarning("Extract Function");
         return;
      }
      
      docDisplay_.focus();

      String initialSelection = docDisplay_.getSelectionValue();
      final String refactoringName = "Extract Function";
      final String pleaseSelectCodeMessage = "Please select the code to " +
                                             "extract into a function.";
      if (checkSelectionAndAlert(refactoringName,
                                 pleaseSelectCodeMessage,
                                 initialSelection)) return;

      docDisplay_.fitSelectionToLines(false);

      final String code = docDisplay_.getSelectionValue();
      if (checkSelectionAndAlert(refactoringName,
                                 pleaseSelectCodeMessage,
                                 code)) return;

      final String indentation = extractIndentation(code);
      server_.detectFreeVars(code,
           new RefactorServerRequestCallback(refactoringName)
           {
              @Override
              void doExtract(final JsArrayString response)
              {
                 globalDisplay_.promptForText(
                   refactoringName,
                   "Function Name",
                   "",
                   new OperationWithInput<String>()
                   {
                      public void execute(String input)
                      {
                         String prefix;
                         if (docDisplay_.getSelectionOffset(true) == 0)
                            prefix = "";
                         else prefix = "\n";
                         String args = response != null ? response.join(", ")
                                                        : "";
                         docDisplay_.replaceSelection(
                                 prefix
                                 + indentation
                                 + input.trim()
                                 + " <- "
                                 + "function(" + args + ") {\n"
                                 + StringUtil.indent(code, "  ")
                                 + "\n"
                                 + indentation
                                 + "}");
                      }
                   }
                 );
              }
            }
      );
   }

   private boolean checkSelectionAndAlert(String refactoringName,
                                          String pleaseSelectCodeMessage,
                                          String selection)
   {
      if (isSelectionValueEmpty(selection))
      {
         globalDisplay_.showErrorMessage(refactoringName,
                                         pleaseSelectCodeMessage);
         return true;
      }
      return false;
   }

   private String extractIndentation(String code)
   {
      Pattern leadingWhitespace = Pattern.create("^(\\s*)");
      Match match = leadingWhitespace.match(code, 0);
      return match == null ? "" : match.getGroup(1);
   }

   private boolean isSelectionValueEmpty(String selection)
   {
      return selection == null || selection.trim().length() == 0;
   }

   @Handler
   void onJumpToMatching()
   {
      docDisplay_.jumpToMatching();
      docDisplay_.ensureCursorVisible();
   }
   
   @Handler
   void onSelectToMatching()
   {
      docDisplay_.selectToMatching();
      docDisplay_.ensureCursorVisible();
   }
   
   @Handler
   void onExpandToMatching()
   {
      docDisplay_.expandToMatching();
      docDisplay_.ensureCursorVisible();
   }
   
   @Handler
   void onSplitIntoLines()
   {
      docDisplay_.splitIntoLines();
   }

   @Handler
   void onCommentUncomment()
   {
      if (isCursorInTexMode())
         doCommentUncomment("%", null);
      else if (isCursorInRMode() || isCursorInYamlMode())
         doCommentUncomment("#", null);
      else if (fileType_.isCpp() || fileType_.isStan() || fileType_.isC())
         doCommentUncomment("//", null); 
      else if (fileType_.isPlainMarkdown())
         doCommentUncomment("<!--", "-->");
      else if (DocumentMode.isSelectionInMarkdownMode(docDisplay_))
         doCommentUncomment("<!--", "-->");
   }
   
   @Handler
   void onPopoutDoc()
   {
      if (docUpdateSentinel_ != null)
      {
         // ensure doc is synchronized with source database before popping it
         // out
         docUpdateSentinel_.withSavedDoc(new Command()
         {
            @Override
            public void execute()
            {
               // push the new doc state into the source database that the 
               // new window will inherit
               SourceWindowManager manager =
                     RStudioGinjector.INSTANCE.getSourceWindowManager();
               JsArray<SourceDocument> docs = manager.getSourceDocs();
               for (int i = 0; i < docs.length(); i++)
               {
                  if (docs.get(i).getId() == getId())
                  {
                     docs.get(i).setChunkDefs(docDisplay_.getChunkDefs());
                     docs.get(i).setContents(docDisplay_.getCode());
                     docs.get(i).setDirty(dirtyState_.getValue());
                     break;
                  }
               }
               
               // fire popout event (this triggers a close in the current window
               // and the creation of a new window with the doc)
               events_.fireEvent(new PopoutDocEvent(getId(), 
                     currentPosition()));
            }
         });
      }
   }

   
   @Handler
   void onReturnDocToMain()
   {
      // ensure doc is synchronized with source database before returning it
      if (!SourceWindowManager.isMainSourceWindow() && 
          docUpdateSentinel_ != null)
      {
         docUpdateSentinel_.withSavedDoc(new Command()
         {
            @Override
            public void execute()
            {
               events_.fireEventToMainWindow(new DocWindowChangedEvent(
                     getId(), SourceWindowManager.getSourceWindowId(), "",
                     DocTabDragParams.create(getId(), currentPosition()),
                     docUpdateSentinel_.getDoc().getCollabParams(), 0));
            }
         });
      }
   }

   @Handler
   public void onNotebookCollapseAllOutput()
   {
      if (notebook_ != null)
         notebook_.onNotebookCollapseAllOutput();
   }

   @Handler
   public void onNotebookExpandAllOutput()
   {
      if (notebook_ != null)
         notebook_.onNotebookExpandAllOutput();
   }
   
   @Handler
   public void onNotebookClearAllOutput()
   {
      if (notebook_ != null)
         notebook_.onNotebookClearAllOutput();
   }
   
   @Handler
   public void onRestartRRunAllChunks()
   {
      if (notebook_ != null)
         notebook_.onRestartRRunAllChunks();
   }

   @Handler
   public void onRestartRClearOutput()
   {
      if (notebook_ != null)
         notebook_.onRestartRClearOutput();
   }
   
   @SuppressWarnings("deprecation") // GWT emulation only provides isSpace
   private void doCommentUncomment(String commentStart,
                                   String commentEnd)
   {
      Range initialRange = docDisplay_.getSelectionRange();
      
      int rowStart = initialRange.getStart().getRow();
      int rowEnd = initialRange.getEnd().getRow();
      
      boolean isSingleLineAction = rowStart == rowEnd;
      boolean commentWhitespace = commentEnd == null;
      
      // Also figure out if we're commenting an Roxygen block.
      boolean looksLikeRoxygen = false;
      
      // Skip commenting the last line if the selection is
      // multiline and ends on the first column of the end row.
      boolean dontCommentLastLine = false;
      if (rowStart != rowEnd && initialRange.getEnd().getColumn() == 0)
         dontCommentLastLine = true;
      
      Range expanded = Range.create(
            rowStart,
            0,
            rowEnd,
            dontCommentLastLine ? 0 : docDisplay_.getLine(rowEnd).length());
      docDisplay_.setSelectionRange(expanded);
      
      String[] lines = JsUtil.toStringArray(
            docDisplay_.getLines(rowStart, rowEnd - (dontCommentLastLine ? 1 : 0)));
      
      String commonPrefix = StringUtil.getCommonPrefix(
            lines,
            true,
            true);
      
      String commonIndent = StringUtil.getIndent(commonPrefix);
      
      // First, figure out whether we're commenting or uncommenting.
      // If we discover any line that doesn't start with the comment sequence,
      // then we'll comment the whole selection.
      boolean isCommentAction = false;
      for (String line : lines)
      {
         String trimmed = line.trim();
         
         // Ignore lines that are just whitespace.
         if (!commentWhitespace && trimmed.isEmpty())
            continue;
         
         if (!isCommentAction)
         {
            if (!trimmed.startsWith(commentStart))
               isCommentAction = true;
         }
         
         if (docDisplay_.getFileType().isRmd())
         {
            if (!looksLikeRoxygen)
            {
               if (trimmed.startsWith("@"))
                  looksLikeRoxygen = true;
               else if (trimmed.startsWith("#'"))
                  looksLikeRoxygen = true;
            }
         }
      }
      
      if (looksLikeRoxygen)
         commentStart += "'";
      
      // Now, construct a new, commented selection to replace with.
      StringBuilder builder = new StringBuilder();
      if (isCommentAction)
      {
         for (String line : lines)
         {
            String trimmed = line.trim();
            
            if (!commentWhitespace && trimmed.isEmpty())
            {
               builder.append("\n");
               continue;
            }
            
            builder.append(commonIndent);
            builder.append(commentStart);
            builder.append(" ");
            builder.append(line.substring(commonIndent.length()));
            if (commentEnd != null)
            {
               builder.append(" ");
               builder.append(commentEnd);
            }
            
            builder.append("\n");
         }
      }
      else
      {
         for (String line : lines)
         {
            String trimmed = line.trim();
            
            if (trimmed.isEmpty())
            {
               builder.append("\n");
               continue;
            }
            
            boolean isCommentedLine = true;
            int commentStartIdx = line.indexOf(commentStart);
            if (commentStartIdx == -1)
               isCommentedLine = false;
            
            int commentEndIdx = line.length();
            if (commentEnd != null)
            {
               commentEndIdx = line.lastIndexOf(commentEnd);
               if (commentEndIdx == -1)
                  isCommentedLine = false;
            }
            
            if (!isCommentedLine)
            {
               builder.append(line);
               continue;
            }
            
            // We want to strip out the leading comment prefix,
            // but preserve the indent.
            int startIdx = commentStartIdx + commentStart.length();
            if (Character.isSpace(line.charAt(startIdx)))
               startIdx++;
            
            int endIdx = commentEndIdx;
            String afterComment = line.substring(startIdx, endIdx);
            builder.append(StringUtil.trimRight(commonIndent + afterComment));
            
            builder.append("\n");
         }
      }
      
      String newSelection = dontCommentLastLine ?
            builder.toString() :
            builder.substring(0, builder.length() - 1);
            
      docDisplay_.replaceSelection(newSelection);
      
      // Nudge the selection to match the commented action.
      if (isSingleLineAction)
      {
         int diff = newSelection.length() - lines[0].length();
         if (commentEnd != null)
            diff = diff < 0 ?
                  diff + commentEnd.length() + 1 :
                  diff - commentEnd.length() - 1;
         
         int colStart = initialRange.getStart().getColumn();
         int colEnd = initialRange.getEnd().getColumn();
         Range newRange = Range.create(
               rowStart,
               colStart + diff,
               rowStart,
               colEnd + diff);
         docDisplay_.setSelectionRange(newRange);
      }
   }

   @Handler
   void onReindent()
   {
      docDisplay_.reindent();
      docDisplay_.focus();
   }

   @Handler
   void onReflowComment()
   {
      if (DocumentMode.isSelectionInRMode(docDisplay_))
         doReflowComment("(#)");
      else if (DocumentMode.isSelectionInCppMode(docDisplay_))
      {
         String currentLine = docDisplay_.getLine(
                                    docDisplay_.getCursorPosition().getRow());
         if (currentLine.startsWith(" *"))
            doReflowComment("( \\*[^/])", false);
         else
            doReflowComment("(//)");
      }
      else if (DocumentMode.isSelectionInTexMode(docDisplay_))
         doReflowComment("(%)");
      else if (DocumentMode.isSelectionInMarkdownMode(docDisplay_))
         doReflowComment("()");
      else if (docDisplay_.getFileType().isText())
         doReflowComment("()");
         
   }
   
   public void reflowText()
   {
      if (docDisplay_.getSelectionValue().isEmpty())
         docDisplay_.setSelectionRange(
               Range.fromPoints(
                     Position.create(docDisplay_.getCursorPosition().getRow(), 0),
                     Position.create(docDisplay_.getCursorPosition().getRow(),
                           docDisplay_.getCurrentLine().length())));
      
      onReflowComment();
      docDisplay_.setCursorPosition(
            Position.create(
                  docDisplay_.getSelectionEnd().getRow(),
                  0));
   }
   
   public void showHelpAtCursor()
   {
      docDisplay_.goToHelp();
   }
   
   @Handler
   void onDebugBreakpoint()
   {
      docDisplay_.toggleBreakpointAtCursor();
   }
   
   @Handler
   void onRsconnectDeploy()
   {
      view_.invokePublish();
   }

   @Handler 
   void onRsconnectConfigure()
   {
      events_.fireEvent(RSConnectActionEvent.ConfigureAppEvent(
            docUpdateSentinel_.getPath()));
   }

   @Handler 
   void onEditRmdFormatOptions()
   {
      rmarkdownHelper_.withRMarkdownPackage(
          "Editing R Markdown options", 
          false,
          new CommandWithArg<RMarkdownContext>() {

            @Override
            public void execute(RMarkdownContext arg)
            {
               showFrontMatterEditor();
            }
          });
   }
   
   private void showFrontMatterEditor()
   {
      final String yaml = getRmdFrontMatter();
      if (yaml == null)
      {
         globalDisplay_.showErrorMessage("Edit Format Failed",  
               "Can't find the YAML front matter for this document. Make " +
               "sure the front matter is enclosed by lines containing only " +
               "three dashes: ---.");
         return;
      }
      rmarkdownHelper_.convertFromYaml(yaml, new CommandWithArg<RmdYamlData>() 
      {
         @Override
         public void execute(RmdYamlData arg)
         {
            String errCaption = "Edit Format Failed";
            String errMsg = 
               "The YAML front matter in this document could not be " +
               "successfully parsed. This parse error needs to be " + 
               "resolved before format options can be edited.";
            
            if (arg == null)
            {
               globalDisplay_.showErrorMessage(errCaption, errMsg);
            }
            else if (!arg.parseSucceeded())
            {
               // try to find where the YAML segment begins in the document
               // so we can show an adjusted line number for the error
               int numLines = docDisplay_.getRowCount();
               int offsetLine = 0;
               String separator = RmdFrontMatter.FRONTMATTER_SEPARATOR.trim();
               for (int i = 0; i < numLines; i++)
               {
                  if (docDisplay_.getLine(i).equals(separator))
                  {
                     offsetLine = i + 1;
                     break;
                  }
               }
               globalDisplay_.showErrorMessage(errCaption, 
                   errMsg + "\n\n" + arg.getOffsetParseError(offsetLine));
            }
            else
            {
               showFrontMatterEditorDialog(yaml, arg);
            }
         }
      });
   }
   
   private void showFrontMatterEditorDialog(String yaml, RmdYamlData data)
   {
      RmdSelectedTemplate selTemplate = 
            rmarkdownHelper_.getTemplateFormat(yaml);
      if (selTemplate == null)
      {
         // we don't expect this to happen since we disable the dialog
         // entry point when we can't find an associated template
         globalDisplay_.showErrorMessage("Edit Format Failed", 
               "Couldn't determine the format options from the YAML front " +
               "matter. Make sure the YAML defines a supported output " +
               "format in its 'output' field.");
         return;
      }
      RmdTemplateOptionsDialog dialog = 
         new RmdTemplateOptionsDialog(selTemplate.template, 
            selTemplate.format,
            data.getFrontMatter(),
            getPath() == null ? null : FileSystemItem.createFile(getPath()),
            selTemplate.isShiny,
            new OperationWithInput<RmdTemplateOptionsDialog.Result>()
            {
               @Override
               public void execute(RmdTemplateOptionsDialog.Result in)
               {
                  // when the dialog is completed successfully, apply the new
                  // front matter
                  applyRmdFormatOptions(in.format, in.outputOptions);
               }
            }, 
            new Operation()
            {
               @Override
               public void execute()
               {
                  // when the dialog is cancelled, update the view's format list
                  // (to cancel in-place changes)
                  updateRmdFormatList();
               }
            });
      dialog.showModal();
   }
   
   private void applyRmdFormatOptions(String format, 
         RmdFrontMatterOutputOptions options)
   {
      rmarkdownHelper_.replaceOutputFormatOptions(
            getRmdFrontMatter(), format, options, 
            new OperationWithInput<String>()
            {
               @Override
               public void execute(String input)
               {
                  applyRmdFrontMatter(input);
               }
            });
   }
   
   private String getRmdFrontMatter()
   {
      return YamlFrontMatter.getFrontMatter(docDisplay_);
   }
   
   private void applyRmdFrontMatter(String yaml)
   {
      if (YamlFrontMatter.applyFrontMatter(docDisplay_, yaml))
      {
         updateRmdFormatList();
      }
   }

   private RmdSelectedTemplate getSelectedTemplate()
   {
      // try to extract the front matter and ascertain the template to which
      // it refers
      String yaml = getRmdFrontMatter();
      if (yaml == null)
         return null;
      return rmarkdownHelper_.getTemplateFormat(yaml);
   }
   
   private List<String> getOutputFormats()
   {
      String yaml = getRmdFrontMatter();
      if (yaml == null)
         return new ArrayList<String>();
      List<String> formats = rmarkdownHelper_.getOutputFormats(yaml);
      if (formats == null)
         formats = new ArrayList<String>();
      return formats;  
   }
   
   private void updateRmdFormatList()
   {
      String formatUiName = "";
      List<String> formatList = new ArrayList<String>();
      List<String> valueList = new ArrayList<String>();
      List<String> extensionList = new ArrayList<String>();
      
      RmdSelectedTemplate selTemplate = getSelectedTemplate();
      if (selTemplate != null && selTemplate.isShiny)
      {
         view_.setIsShinyFormat(selTemplate.format != null,
                                selTemplate.format != null &&
                                selTemplate.format.endsWith(
                                      RmdOutputFormat.OUTPUT_PRESENTATION_SUFFIX));
      }
      // could be runtime: shiny with a custom format
      else if (isShinyDoc())
      {
         view_.setIsShinyFormat(false,  // no output options b/c no template
                                false); // not a presentation (unknown format)
      }
      else
      {
         if (selTemplate != null)
         {
            JsArray<RmdTemplateFormat> formats = selTemplate.template.getFormats();
            for (int i = 0; i < formats.length(); i++)
            {
               // skip notebook format (will enable it later if discovered)
               if (formats.get(i).getName() == 
                     RmdOutputFormat.OUTPUT_HTML_NOTEBOOK)
               {
                  continue;
               }

               String uiName = formats.get(i).getUiName();
               formatList.add(uiName);
               valueList.add(formats.get(i).getName());
               extensionList.add(formats.get(i).getExtension());
               if (formats.get(i).getName().equals(selTemplate.format))
               {
                  formatUiName = uiName;
               }
            }
         }
         
         // add formats not in the selected template 
         boolean isNotebook = false;
         List<String> outputFormats = getOutputFormats();
         for (int i = 0; i < outputFormats.size(); i++)
         {
            String format = outputFormats.get(i);
            if (format == RmdOutputFormat.OUTPUT_HTML_NOTEBOOK)
            {
               if (i == 0)
                  isNotebook = true;
               formatList.add(0, "Notebook");
               valueList.add(0, format);
               extensionList.add(0, ".nb.html");
               continue;
            }
            if (!valueList.contains(format))
            {
               String uiName = format;
               int nsLoc = uiName.indexOf("::");
               if (nsLoc != -1)
                  uiName = uiName.substring(nsLoc + 2);
               formatList.add(uiName);
               valueList.add(format);
               extensionList.add(null);
            }
         }
         
         view_.setFormatOptions(fileType_, 
                                // can choose output formats
                                getCustomKnit().length() == 0,
                                // can edit format options
                                selTemplate != null,
                                formatList, 
                                valueList, 
                                extensionList,
                                formatUiName);

         // update notebook-specific options
         if (isNotebook)
         {
            // chunk output should always be inline in notebooks
            String outputType = docUpdateSentinel_.getProperty(
                  TextEditingTargetNotebook.CHUNK_OUTPUT_TYPE);
            if (outputType != TextEditingTargetNotebook.CHUNK_OUTPUT_INLINE)
            {
               docUpdateSentinel_.setProperty(
                     TextEditingTargetNotebook.CHUNK_OUTPUT_TYPE,
                     TextEditingTargetNotebook.CHUNK_OUTPUT_INLINE);
            }
            view_.setIsNotebookFormat();
         }
      }
      
      if (isShinyDoc())
      {
         // turn off inline output in Shiny documents (if it's not already)
         if (docDisplay_.showChunkOutputInline())
            docDisplay_.setShowChunkOutputInline(false);
      }
   }
   
   private void setRmdFormat(String formatName)
   {
      // If the target format name already matches the first format then just
      // render and return
      List<String> outputFormats = getOutputFormats();
      if (outputFormats.size() > 0 && outputFormats.get(0).equals(formatName))
      {
         renderRmd();
         return;
      }
      
      rmarkdownHelper_.setOutputFormat(getRmdFrontMatter(), formatName, 
            new CommandWithArg<String>()
      {
         @Override
         public void execute(String yaml)
         {
            if (yaml != null)
               applyRmdFrontMatter(yaml);
            
            // re-knit the document
            renderRmd();
         }
      });
   }
   
   void doReflowComment(String commentPrefix)
   {
      doReflowComment(commentPrefix, true);
   }
   
   void doReflowComment(String commentPrefix, boolean multiParagraphIndent)
   {
      docDisplay_.focus();

      InputEditorSelection originalSelection = docDisplay_.getSelection();
      InputEditorSelection selection = originalSelection;

      if (selection.isEmpty())
      {
         selection = selection.growToIncludeLines("^\\s*" + commentPrefix + ".*$");
      }
      else
      {
         selection = selection.shrinkToNonEmptyLines();
         selection = selection.extendToLineStart();
         selection = selection.extendToLineEnd();
      }
      if (selection.isEmpty())
         return;

      reflowComments(commentPrefix,
                     multiParagraphIndent,
                     selection, 
                     originalSelection.isEmpty() ?
                     originalSelection.getStart() :
                     null);
   }

   private Position selectionToPosition(InputEditorPosition pos)
   {
      return docDisplay_.selectionToPosition(pos);
   }

   private void reflowComments(String commentPrefix,
                               final boolean multiParagraphIndent,
                               InputEditorSelection selection,
                               final InputEditorPosition cursorPos)
   {
      String code = docDisplay_.getCode(selection);
      String[] lines = code.split("\n");
      String prefix = StringUtil.getCommonPrefix(lines, true, false);
      Pattern pattern = Pattern.create("^\\s*" + commentPrefix + "+('?)\\s*");
      Match match = pattern.match(prefix, 0);
      // Selection includes non-comments? Abort.
      if (match == null)
         return;
      prefix = match.getValue();
      final boolean roxygen = match.hasGroup(1);

      int cursorRowIndex = 0;
      int cursorColIndex = 0;
      if (cursorPos != null)
      {
         cursorRowIndex = selectionToPosition(cursorPos).getRow() -
                          selectionToPosition(selection.getStart()).getRow();
         cursorColIndex =
               Math.max(0, cursorPos.getPosition() - prefix.length());
      }
      final WordWrapCursorTracker wwct = new WordWrapCursorTracker(
                                                cursorRowIndex, cursorColIndex);

      int maxLineLength =
                        prefs_.printMarginColumn().getValue() - prefix.length();

      WordWrap wordWrap = new WordWrap(maxLineLength, false)
      {
         @Override
         protected boolean forceWrapBefore(String line)
         {
            String trimmed = line.trim();
            if (roxygen && trimmed.startsWith("@") && !trimmed.startsWith("@@"))
            {
               // Roxygen tags always need to be at the start of a line. If
               // there is content immediately following the roxygen tag, then
               // content should be wrapped until the next roxygen tag is
               // encountered.

               indent_ = "";
               if (TAG_WITH_CONTENTS.match(line, 0) != null)
               {
                  indentRestOfLines_ = true;
               }
               return true;
            }
            // empty line disables indentation
            else if (!multiParagraphIndent && (line.trim().length() == 0))
            {
               indent_ = "";
               indentRestOfLines_ = false;
            }
            
            return super.forceWrapBefore(line);
         }

         @Override
         protected void onChunkWritten(String chunk,
                                       int insertionRow,
                                       int insertionCol,
                                       int indexInOriginalString)
         {
            if (indentRestOfLines_)
            {
               indentRestOfLines_ = false;
               indent_ = "  "; // TODO: Use real indent from settings
            }

            wwct.onChunkWritten(chunk, insertionRow, insertionCol,
                                indexInOriginalString);
         }

         private boolean indentRestOfLines_ = false;
         private Pattern TAG_WITH_CONTENTS = Pattern.create("@\\w+\\s+[^\\s]");
      };

      for (String line : lines)
      {
         String content = line.substring(Math.min(line.length(),
                                                  prefix.length()));

         if (content.matches("^\\s*\\@examples\\b.*$"))
            wordWrap.setWrappingEnabled(false);
         else if (content.trim().startsWith("@"))
            wordWrap.setWrappingEnabled(true);

         wwct.onBeginInputRow();
         wordWrap.appendLine(content);
      }

      String wrappedString = wordWrap.getOutput();

      StringBuilder finalOutput = new StringBuilder();
      for (String line : StringUtil.getLineIterator(wrappedString))
         finalOutput.append(prefix).append(line).append("\n");
      // Remove final \n
      if (finalOutput.length() > 0)
         finalOutput.deleteCharAt(finalOutput.length()-1);

      String reflowed = finalOutput.toString();

      docDisplay_.setSelection(selection);
      if (!reflowed.equals(code))
      {
         docDisplay_.replaceSelection(reflowed);
      }

      if (cursorPos != null)
      {
         if (wwct.getResult() != null)
         {
            int row = wwct.getResult().getY();
            int col = wwct.getResult().getX();
            row += selectionToPosition(selection.getStart()).getRow();
            col += prefix.length();
            Position pos = Position.create(row, col);
            docDisplay_.setSelection(docDisplay_.createSelection(pos, pos));
         }
         else
         {
            docDisplay_.collapseSelection(false);
         }
      }
   }
   
   @Handler
   void onExecuteCodeWithoutFocus()
   {
      codeExecution_.executeSelection(false);
   }

   @Handler
   void onProfileCodeWithoutFocus()
   {
      dependencyManager_.withProfvis("Preparing profiler", new Command()
      {
         @Override
         public void execute()
         {
            codeExecution_.executeSelection(false, false, "profvis::profvis", true);
         }
      });
   }
   
   @Handler
   void onExecuteCodeWithoutMovingCursor()
   {
      if (docDisplay_.isFocused())
         codeExecution_.executeSelection(true, false);
      else if (view_.isAttached())
         view_.findSelectAll();
   }
   
   @Handler
   void onExecuteCode()
   {
      codeExecution_.executeSelection(true);
   }

   @Override
   public String extractCode(DocDisplay docDisplay, Range range)
   {
      Scope sweaveChunk = null;
      
      if (fileType_.canExecuteChunks())
         sweaveChunk = scopeHelper_.getCurrentSweaveChunk(range.getStart());

      String code = sweaveChunk != null
                    ? scopeHelper_.getSweaveChunkText(sweaveChunk, range)
                    : docDisplay_.getCode(range.getStart(), range.getEnd());
                    
      return code;
   }
   
  

   @Handler
   void onExecuteAllCode()
   {
      boolean executeChunks = fileType_.canCompilePDF() || 
                              fileType_.canKnitToHTML() ||
                              fileType_.isRpres();
      
      if (executeChunks)
      {
         executeChunks(Position.create(
               docDisplay_.getDocumentEnd().getRow() + 1,
               0),
               TextEditingTargetScopeHelper.PREVIOUS_CHUNKS);
      }
      else
      {
         sourceActiveDocument(true);
      }
   }

   @Handler
   void onExecuteToCurrentLine()
   {
      docDisplay_.focus();


      int row = docDisplay_.getSelectionEnd().getRow();
      int col = docDisplay_.getLength(row);

      codeExecution_.executeRange(Range.fromPoints(Position.create(0, 0),
                                  Position.create(row, col)));
   }
   
   @Handler
   void onExecuteFromCurrentLine()
   {
      docDisplay_.focus();

      int startRow = docDisplay_.getSelectionStart().getRow();
      int startColumn = 0;
      Position start = Position.create(startRow, startColumn);
      
      codeExecution_.executeRange(Range.fromPoints(start, endPosition()));
   }

   @Handler
   void onExecuteCurrentFunction()
   {
      docDisplay_.focus();

      // HACK: This is just to force the entire function tree to be built.
      // It's the easiest way to make sure getCurrentScope() returns
      // a Scope with an end.
      docDisplay_.getScopeTree();
      Scope currentFunction = docDisplay_.getCurrentFunction(false);

      // Check if we're at the top level (i.e. not in a function), or in
      // an unclosed function
      if (currentFunction == null || currentFunction.getEnd() == null)
         return;
      
      Position start = currentFunction.getPreamble();
      Position end = currentFunction.getEnd();

      codeExecution_.executeRange(Range.fromPoints(start, end));
   }

   @Handler   
   void onExecuteCurrentSection()
   {
      docDisplay_.focus();

      // Determine the current section.
      docDisplay_.getScopeTree();
      Scope currentSection = docDisplay_.getCurrentSection();
      if (currentSection == null)
         return;
      
      // Determine the start and end of the section
      Position start = currentSection.getBodyStart();
      if (start == null)
         start = Position.create(0, 0);
      Position end = currentSection.getEnd();
      if (end == null)
         end = endPosition();
      
      codeExecution_.executeRange(Range.fromPoints(start, end));
   }
    
   private Position endPosition()
   {
      int endRow = Math.max(0, docDisplay_.getRowCount() - 1);
      int endColumn = docDisplay_.getLength(endRow);
      return Position.create(endRow, endColumn);
   }
   
   @Handler
   void onInsertChunk()
   {
      String sel = null;
      Range selRange = null;
      
      // if currently in a chunk, add a blank line (for padding) and insert 
      // beneath it
      Scope currentChunk = docDisplay_.getCurrentChunk();
      if (currentChunk != null)
      {
         // record current selection before manipulating text
         sel = docDisplay_.getSelectionValue();
         selRange = docDisplay_.getSelectionRange();
         
         docDisplay_.setCursorPosition(currentChunk.getEnd());
         docDisplay_.insertCode("\n");
         docDisplay_.moveCursorForward(1);
      }
      
      Position pos = moveCursorToNextInsertLocation();
      InsertChunkInfo insertChunkInfo = docDisplay_.getInsertChunkInfo();
      if (insertChunkInfo != null)
      {
         // inject the chunk skeleton
         docDisplay_.insertCode(insertChunkInfo.getValue(), false);

         // if we had text selected, inject it into the chunk
         if (!StringUtil.isNullOrEmpty(sel))
         {
            Position contentPosition = insertChunkInfo.getContentPosition();
            Position docContentPos = Position.create(
                  pos.getRow() + contentPosition.getRow(), 
                  contentPosition.getColumn());
            Position endPos = Position.create(docContentPos.getRow(), 
                  docContentPos.getColumn());
            
            // move over newline if selected
            if (sel.endsWith("\n"))
               endPos.setRow(endPos.getRow() + 1);
            docDisplay_.replaceRange(
                  Range.fromPoints(docContentPos, endPos), sel);
            docDisplay_.replaceRange(selRange, "");
         }
               
         Position cursorPosition = insertChunkInfo.getCursorPosition();
         docDisplay_.setCursorPosition(Position.create(
               pos.getRow() + cursorPosition.getRow(),
               cursorPosition.getColumn()));
         docDisplay_.focus();
      }
      else
      {
         assert false : "Mode did not have insertChunkInfo available";
      }
   }
   
   @Handler
   void onInsertSection()
   {
      globalDisplay_.promptForText(
         "Insert Section", 
         "Section label:", 
         "", 
         new OperationWithInput<String>() {
            @Override
            public void execute(String label)
            {
               // move cursor to next insert location
               Position pos = moveCursorToNextInsertLocation();
               
               // truncate length to print margin - 5
               int printMarginColumn = prefs_.printMarginColumn().getValue();
               int length = printMarginColumn - 5;
               
               // truncate label to maxLength - 10 (but always allow at 
               // least 20 chars for the label)
               int maxLabelLength = length - 10;
               maxLabelLength = Math.max(maxLabelLength, 20);
               if (label.length() > maxLabelLength)
                  label = label.substring(0, maxLabelLength-1);
               
               // prefix 
               String prefix = "# " + label + " ";
               
               // fill to maxLength (bit ensure at least 4 fill characters
               // so the section parser is sure to pick it up)
               StringBuffer sectionLabel = new StringBuffer();
               sectionLabel.append("\n");
               sectionLabel.append(prefix);
               int fillChars = length - prefix.length();
               fillChars = Math.max(fillChars, 4);
               for (int i=0; i<fillChars; i++)
                  sectionLabel.append("-");
               sectionLabel.append("\n\n");
               
               // insert code and move cursor
               docDisplay_.insertCode(sectionLabel.toString(), false);
               docDisplay_.setCursorPosition(Position.create(pos.getRow() + 3,
                                                             0));
               docDisplay_.focus();
               
            }
         });
   }
   
   private Position moveCursorToNextInsertLocation()
   {
      docDisplay_.collapseSelection(true);
      if (!docDisplay_.moveSelectionToBlankLine())
      {
         int lastRow = docDisplay_.getRowCount();
         int lastCol = docDisplay_.getLength(lastRow);
         Position endPos = Position.create(lastRow, lastCol);
         docDisplay_.setCursorPosition(endPos);
         docDisplay_.insertCode("\n", false);
      }
      return docDisplay_.getCursorPosition();
      
   }
   
   public void executeChunk(Position position)
   {
      docDisplay_.getScopeTree();
      executeSweaveChunk(scopeHelper_.getCurrentSweaveChunk(position), 
            TextEditingTargetNotebook.MODE_SINGLE, false);
   }
   
   public void dequeueChunk(int row)
   {
      notebook_.dequeueChunk(row);
   }
   
   @Handler
   void onExecuteCurrentChunk()
   {
      // HACK: This is just to force the entire function tree to be built.
      // It's the easiest way to make sure getCurrentScope() returns
      // a Scope with an end.
      docDisplay_.getScopeTree();
      
      executeSweaveChunk(scopeHelper_.getCurrentSweaveChunk(), 
           TextEditingTargetNotebook.MODE_SINGLE, false);
   }
   
   @Handler
   void onExecuteNextChunk()
   {
      // HACK: This is just to force the entire function tree to be built.
      // It's the easiest way to make sure getCurrentScope() returns
      // a Scope with an end.
      docDisplay_.getScopeTree();
      
      Scope nextChunk = scopeHelper_.getNextSweaveChunk();
      executeSweaveChunk(nextChunk, TextEditingTargetNotebook.MODE_SINGLE, 
            true);
      docDisplay_.setCursorPosition(nextChunk.getBodyStart());
      docDisplay_.ensureCursorVisible();
   }
   
   @Handler
   void onExecutePreviousChunks()
   {
      executeChunks(null, TextEditingTargetScopeHelper.PREVIOUS_CHUNKS);
   }
   
   @Handler
   void onExecuteSubsequentChunks()
   {
      executeChunks(null, TextEditingTargetScopeHelper.FOLLOWING_CHUNKS);
   }
   
   public void executeChunks(final Position position, int which)
   {
      if (docDisplay_.showChunkOutputInline())
      {
         executeChunksNotebookMode(position, which);
         return;
      }
      
      // HACK: This is just to force the entire function tree to be built.
      // It's the easiest way to make sure getCurrentScope() returns
      // a Scope with an end.
      docDisplay_.getScopeTree();
      
      // execute the chunks
      Scope[] previousScopes = scopeHelper_.getSweaveChunks(position,
            which);
      
      StringBuilder builder = new StringBuilder();
      for (Scope scope : previousScopes)
      {
         if (isRChunk(scope) && isExecutableChunk(scope))
         {
            builder.append("# " + scope.getLabel() + "\n");
            builder.append(scopeHelper_.getSweaveChunkText(scope));
            builder.append("\n\n");
         }
      }
      
      final String code = builder.toString().trim();
      if (fileType_.isRmd())
      {
         docUpdateSentinel_.withSavedDoc(new Command()
         {
            @Override
            public void execute()
            {
               rmarkdownHelper_.prepareForRmdChunkExecution(
                     docUpdateSentinel_.getId(),
                     docUpdateSentinel_.getContents(),
                     new Command()
                     {
                        @Override
                        public void execute()
                        {
                           events_.fireEvent(new SendToConsoleEvent(code, true));
                        }
                     });
            }
         });
      }
      else
      {
         events_.fireEvent(new SendToConsoleEvent(code, true));
      }
   }
   
   public void executeChunksNotebookMode(Position position, int which)
   {
      // HACK: This is just to force the entire function tree to be built.
      // It's the easiest way to make sure getCurrentScope() returns
      // a Scope with an end.
      docDisplay_.getScopeTree();
      
      // execute the previous chunks
      Scope[] previousScopes = scopeHelper_.getSweaveChunks(position, which);

      // prepare the status bar
      String jobDesc = "";
      if (previousScopes.length > 0)
      {
         if (position != null &&
             position.getRow() > docDisplay_.getDocumentEnd().getRow())
            jobDesc = "Run All";
         else if (which == TextEditingTargetScopeHelper.PREVIOUS_CHUNKS)
            jobDesc = "Run Previous";
         else if (which == TextEditingTargetScopeHelper.FOLLOWING_CHUNKS)
            jobDesc = "Run After";
      }
      statusBar_.showNotebookProgress(jobDesc);

      ArrayList<Scope> scopes = new ArrayList<Scope>();
      for (Scope scope : previousScopes)
<<<<<<< HEAD
         scopes.add(scope);
      
      notebook_.executeChunks(jobDesc, scopes);
=======
         if (isExecutableChunk(scope))
            executeSweaveChunk(scope, TextEditingTargetNotebook.MODE_BATCH, false);
>>>>>>> 2f4f27a3
   }
   
   @Handler
   public void onExecuteSetupChunk()
   {
      // attempt to find the setup scope by name
      Scope setupScope = null;
      if (notebook_ != null)
         setupScope = notebook_.getSetupChunkScope();

      // if we didn't find it by name, flatten the scope list and find the
      // first chunk
      if (setupScope == null)
      {
         ScopeList scopes = new ScopeList(docDisplay_);
         for (Scope scope: scopes)
         {
            if (scope.isChunk())
            {
               setupScope = scope;
               break;
            }
         }
      }
      
      // if we found a candidate, run it
      if (setupScope != null)
      {
         executeSweaveChunk(setupScope, TextEditingTargetNotebook.MODE_BATCH, 
               false);
      }
   }

   public String getDefaultNamePrefix()
   {
      return null;
   }
   
   private boolean isRChunk(Scope scope)
   {
      String labelText = docDisplay_.getLine(scope.getPreamble().getRow());
      Pattern reEngine = Pattern.create(".*engine\\s*=\\s*['\"]([^'\"]*)['\"]");
      Match match = reEngine.match(labelText, 0);
      if (match == null)
         return true;
      
      String engine = match.getGroup(1).toLowerCase();
      
      // NOTE: We might want to include 'Rscript' but such chunks are typically
      // intended to be run in their own process so it might not make sense to
      // collect those here.
      return engine.equals("r");
   }
   
   private boolean isExecutableChunk(final Scope chunk)
   {
      if (!chunk.isChunk())
         return false;
      
      String headerText = docDisplay_.getLine(chunk.getPreamble().getRow());
      Pattern reEvalFalse = Pattern.create("eval\\s*=\\s*F(?:ALSE)?");
      if (reEvalFalse.test(headerText))
         return false;
      
      return true;
   }
   
   private void executeSweaveChunk(final Scope chunk, 
                                   final int mode, 
                                   final boolean scrollNearTop)
   {
      if (chunk == null)
         return;

      // command used to execute chunk (we may need to defer it if this
      // is an Rmd document as populating params might be necessary)
      final Command executeChunk = new Command() {
         @Override
         public void execute()
         {
            Range range = scopeHelper_.getSweaveChunkInnerRange(chunk);
            if (scrollNearTop)
            {
               docDisplay_.navigateToPosition(
                     SourcePosition.create(range.getStart().getRow(),
                                           range.getStart().getColumn()),
                     true);
            }
            if (!range.isEmpty())
            {
               codeExecution_.setLastExecuted(range.getStart(), range.getEnd());
               if (fileType_.isRmd() && 
                   docDisplay_.showChunkOutputInline())
               {
                  notebook_.executeChunk(chunk);
               }
               else
               {
                  String code = scopeHelper_.getSweaveChunkText(chunk);
                  events_.fireEvent(new SendToConsoleEvent(code, true));
               }
               docDisplay_.collapseSelection(true);   
            }
         }
      };
      
      // Rmd allows server-side prep for chunk execution
      if (fileType_.isRmd() && !docDisplay_.showChunkOutputInline())
      {
         // ensure source is synced with server
         docUpdateSentinel_.withSavedDoc(new Command() {
            @Override
            public void execute()
            {
               // allow server to prepare for chunk execution
               // (e.g. by populating 'params' in the global environment)
               rmarkdownHelper_.prepareForRmdChunkExecution(
                     docUpdateSentinel_.getId(),
                     docUpdateSentinel_.getContents(), 
                     executeChunk);
            }
         });  
      }
      else
      {
         executeChunk.execute();
      }
      
   }
   
   @Handler
   void onJumpTo()
   {
      statusBar_.getScope().click();
   }

   @Handler
   void onGoToLine()
   {
      globalDisplay_.promptForInteger(
            "Go to Line",
            "Enter line number:",
            null,
            new ProgressOperationWithInput<Integer>()
            {
               @Override
               public void execute(Integer line, ProgressIndicator indicator)
               {
                  indicator.onCompleted();
                  
                  line = Math.max(1, line);
                  line = Math.min(docDisplay_.getRowCount(), line);

                  docDisplay_.navigateToPosition(
                        SourcePosition.create(line-1, 0),
                        true);
               }
            },
            null);
   }
   
   @Handler
   void onCodeCompletion()
   {
      docDisplay_.codeCompletion();
   }
   
   @Handler
   void onGoToHelp()
   {
      docDisplay_.goToHelp();
   } 

   @Handler
   void onGoToFunctionDefinition()
   {
      docDisplay_.goToFunctionDefinition();
   } 
   
   @Handler
   void onFindAll()
   {
      docDisplay_.selectAll(docDisplay_.getSelectionValue());
   }
   
   @Handler
   void onFindUsages()
   {
      cppHelper_.findUsages();
   }
   
   @Handler
   public void onSetWorkingDirToActiveDoc()
   {
      // get path
      String activeDocPath = docUpdateSentinel_.getPath();
      if (activeDocPath != null)
      {       
         FileSystemItem wdPath = 
            FileSystemItem.createFile(activeDocPath).getParentPath();
         consoleDispatcher_.executeSetWd(wdPath, true);
      }
      else
      {
         globalDisplay_.showMessage(
               MessageDialog.WARNING,
               "Source File Not Saved",   
               "The currently active source file is not saved so doesn't " +
               "have a directory to change into.");
         return;
      }
   }

   private String stangle(String sweaveStr)
   {
      ScopeList chunks = new ScopeList(docDisplay_);
      chunks.selectAll(ScopeList.CHUNK);

      StringBuilder code = new StringBuilder();
      for (Scope chunk : chunks)
      {
         String text = scopeHelper_.getSweaveChunkText(chunk);
         code.append(text);
         if (text.length() > 0 && text.charAt(text.length()-1) != '\n')
            code.append('\n');
      }
      return code.toString();
   }

   @Handler
   void onSourceActiveDocument()
   {
      sourceActiveDocument(false);
   }
   
   @Handler
   void onSourceActiveDocumentWithEcho()
   {
      sourceActiveDocument(true);
   }
   
   @Handler
   void onProfileCode()
   {
      dependencyManager_.withProfvis("Preparing profiler", new Command()
      {
         @Override
         public void execute()
         {
            codeExecution_.executeSelection(true, true, "profvis::profvis", true);
         }
      });
   }
  
   private void sourceActiveDocument(final boolean echo)
   {
      docDisplay_.focus();

      // If the document being sourced is a Shiny file, run the app instead.
      if (fileType_.isR() && 
          extendedType_.startsWith(SourceDocument.XT_SHINY_PREFIX))
      {
         runShinyApp();
         return;
      }
      
      // if the document is an R Markdown notebook, run all its chunks instead
      if (fileType_.isRmd() && isRmdNotebook()) 
      {
         onExecuteAllCode();
         return;
      }
      
      // If the document being sourced is a script then use that codepath
      if (fileType_.isScript())
      {
         runScript();
         return;
      }

      // If the document is previewable
      if (fileType_.canPreviewFromR())
      {
         previewFromR();
         return;
      }
      
      String code = docDisplay_.getCode();
      if (code != null && code.trim().length() > 0)
      {
         // R 2.14 prints a warning when sourcing a file with no trailing \n
         if (!code.endsWith("\n"))
            code = code + "\n";

         boolean sweave = 
            fileType_.canCompilePDF() || 
            fileType_.canKnitToHTML() ||
            fileType_.isRpres();
         
         RnwWeave rnwWeave = compilePdfHelper_.getActiveRnwWeave();
         final boolean forceEcho = sweave && (rnwWeave != null) ? rnwWeave.forceEchoOnExec() : false;
         
         // NOTE: we always set echo to true for knitr because knitr doesn't
         // require print statements so if you don't echo to the console
         // then you don't see any of the output
         
         boolean saveWhenSourcing = fileType_.isCpp() || 
               docDisplay_.hasBreakpoints() || (prefs_.saveBeforeSourcing().getValue() && (getPath() != null) && !sweave);
         
         if ((dirtyState_.getValue() || sweave) && !saveWhenSourcing)
         {
            server_.saveActiveDocument(code, 
                                       sweave,
                                       compilePdfHelper_.getActiveRnwWeaveName(),
                                       new SimpleRequestCallback<Void>() {
               @Override
               public void onResponseReceived(Void response)
               {
                  consoleDispatcher_.executeSourceCommand(
                        "~/.active-rstudio-document",
                        fileType_,
                        "UTF-8",
                        activeCodeIsAscii(),
                        forceEcho ? true : echo,
                        prefs_.focusConsoleAfterExec().getValue(),
                        docDisplay_.hasBreakpoints()); 
               }
            });
         }
         else
         {
            Command sourceCommand = new Command() {
                  @Override
                  public void execute()
                  {
                     if (docDisplay_.hasBreakpoints())
                     {
                        hideBreakpointWarningBar();
                     }
                     consoleDispatcher_.executeSourceCommand(
                           getPath(),
                           fileType_,
                           docUpdateSentinel_.getEncoding(),
                           activeCodeIsAscii(),
                           forceEcho ? true : echo,
                           prefs_.focusConsoleAfterExec().getValue(),
                           docDisplay_.hasBreakpoints());   
                  }
               };
            
            if (saveWhenSourcing && (dirtyState_.getValue() || (getPath() == null)))
               saveThenExecute(null, sourceCommand);
            else
               sourceCommand.execute(); 
         }
      }
      
      // update pref if necessary
      if (prefs_.sourceWithEcho().getValue() != echo)
      {
         prefs_.sourceWithEcho().setGlobalValue(echo, true);
         prefs_.writeUIPrefs();
      }
   }
   
   private void runShinyApp()
   {
      sourceBuildHelper_.withSaveFilesBeforeCommand(new Command() {
         @Override
         public void execute()
         {
            events_.fireEvent(new LaunchShinyApplicationEvent(getPath(),
                  getExtendedFileType()));
         }
      }, "Run Shiny Application");
   }
   
   private void runScript()
   {
      saveThenExecute(null, new Command() {
         @Override
         public void execute()
         {
            String interpreter = fileType_.getScriptInterpreter();
            server_.getScriptRunCommand(
               interpreter, 
               getPath(), 
               new SimpleRequestCallback<String>() {
                  @Override
                  public void onResponseReceived(String cmd)
                  {
                     events_.fireEvent(new SendToConsoleEvent(cmd, true));
                  }
               });
         }   
      });
   }
   
   private void previewFromR()
   {
      saveThenExecute(null, new Command() {
         @Override
         public void execute()
         {
            server_.getMinimalSourcePath(
               getPath(), 
               new SimpleRequestCallback<String>() {
                  @Override
                  public void onResponseReceived(String path)
                  {
                     String cmd = fileType_.createPreviewCommand(path);
                     if (cmd != null)
                        events_.fireEvent(new SendToConsoleEvent(cmd, true));
                  }
               });
         }   
      });
   }

   private boolean activeCodeIsAscii()
   {
      String code = docDisplay_.getCode();
      for (int i=0; i< code.length(); i++)
      {
         if (code.charAt(i) > 127)
            return false;
      }
      
      return true;
   }

   @Handler
   void onExecuteLastCode()
   {
      docDisplay_.focus();

      codeExecution_.executeLastCode();
   }
   
   @Handler
   void onKnitDocument()
   {
      onPreviewHTML();
   }
   
   @Handler
   void onPreviewHTML()
   {
      // last ditch extended type detection
      String extendedType = extendedType_;
      extendedType = rmarkdownHelper_.detectExtendedType(docDisplay_.getCode(),
                                                         extendedType, 
                                                         fileType_);
      
      if (extendedType == SourceDocument.XT_RMARKDOWN)
      {
         renderRmd();
      }
      else if (fileType_.isRd())
         previewRd();
      else if (fileType_.isRpres())
         previewRpresentation();
      else if (fileType_.isR())
         onCompileNotebook();
      else
         previewHTML();
   }
   
   void previewRpresentation()
   {
      SessionInfo sessionInfo = session_.getSessionInfo();
      if (!fileTypeCommands_.getHTMLCapabiliites().isRMarkdownSupported())
      {
         globalDisplay_.showMessage(
               MessageDisplay.MSG_WARNING,
               "Unable to Preview",
               "R Presentations require the knitr package " +
               "(version 1.2 or higher)");
         return;
      } 
      
      PresentationState state = sessionInfo.getPresentationState();
      
      // if we are showing a tutorial then don't allow preview
      if (state.isTutorial())
      {
         globalDisplay_.showMessage(
               MessageDisplay.MSG_WARNING,
               "Unable to Preview",
               "R Presentations cannot be previewed when a Tutorial " +
               "is active");
         return;
      }
      
      // if this presentation is already showing then just activate 
      if (state.isActive() && 
          state.getFilePath().equals(docUpdateSentinel_.getPath()))
      {
         commands_.activatePresentation().execute();
         save();
      }
      // otherwise reload
      else
      {
         saveThenExecute(null, new Command() {
               @Override
               public void execute()
               {
                  server_.showPresentationPane(docUpdateSentinel_.getPath(), 
                                               new VoidServerRequestCallback());
               }
               
            });
         } 
   }
   
   
   void previewRd()
   {
      saveThenExecute(null, new Command() {
         @Override
         public void execute()
         {
            String previewURL = "help/preview?file=";
            previewURL += URL.encodeQueryString(docUpdateSentinel_.getPath());   
            events_.fireEvent(new ShowHelpEvent(previewURL)) ; 
         }
      });
   }
   
   void renderRmd()
   {
      renderRmd(null);
   }
   
   void renderRmd(final String paramsFile)
   { 
      events_.fireEvent(new RmdRenderPendingEvent());
      
      final int type = isShinyDoc() ? RmdOutput.TYPE_SHINY:
                                      isRmdNotebook() ? RmdOutput.TYPE_NOTEBOOK:
                                                        RmdOutput.TYPE_STATIC;
      
      final Command command = new Command()
      {
         @Override
         public void execute()
         {
            saveThenExecute(null, new Command() {
               @Override
               public void execute()
               {
                  boolean asTempfile = isPackageDocumentationFile();

                  rmarkdownHelper_.renderRMarkdown(
                        docUpdateSentinel_.getPath(),
                        docDisplay_.getCursorPosition().getRow() + 1,
                        null,
                        docUpdateSentinel_.getEncoding(),
                        paramsFile,
                        asTempfile,
                        type,
                        false);
               }
            });  
         }
      };
      
      if (isRmdNotebook())
         dependencyManager_.withRMarkdown("Creating R Notebooks", command);
      else
         command.execute();
   }
   
   
   public boolean isRmdNotebook()
   {
      List<String> outputFormats = getOutputFormats();
      return outputFormats.size() > 0 && 
             outputFormats.get(0) == RmdOutputFormat.OUTPUT_HTML_NOTEBOOK;
   }

   public boolean hasRmdNotebook()
   {
      List<String> outputFormats = getOutputFormats();
      for (String format: outputFormats)
      {
         if (format == RmdOutputFormat.OUTPUT_HTML_NOTEBOOK)
            return true;
      }
      return false;
   }

   private boolean isShinyDoc()
   {
      try
      {
         String yaml = getRmdFrontMatter();
         if (yaml == null)
            return false;
         return rmarkdownHelper_.isRuntimeShiny(yaml);  
      }
      catch(Exception e)
      {
         Debug.log(e.getMessage());
         return false;
      }
   }
   
   private String getCustomKnit()
   {
      try
      {
         String yaml = getRmdFrontMatter();
         if (yaml == null)
            return new String();
         return rmarkdownHelper_.getCustomKnit(yaml);  
      }
      catch(Exception e)
      {
         Debug.log(e.getMessage());
         return new String();
      }
   }
   
   void previewHTML()
   {
      // validate pre-reqs
      if (!rmarkdownHelper_.verifyPrerequisites(view_, fileType_))
         return;

      doHtmlPreview(new Provider<HTMLPreviewParams>()
      {
         @Override
         public HTMLPreviewParams get()
         {
            return HTMLPreviewParams.create(docUpdateSentinel_.getPath(),
                                            docUpdateSentinel_.getEncoding(),
                                            fileType_.isMarkdown(),
                                            fileType_.requiresKnit(),
                                            false);
         }
      });
   }

   private void doHtmlPreview(final Provider<HTMLPreviewParams> pParams)
   {
      // command to show the preview window
      final Command showPreviewWindowCommand = new Command() {
         @Override
         public void execute()
         {
            HTMLPreviewParams params = pParams.get();
            events_.fireEvent(new ShowHTMLPreviewEvent(params));
         }
      };

      // command to run the preview
      final Command runPreviewCommand = new Command() {
         @Override
         public void execute()
         {
            final HTMLPreviewParams params = pParams.get();
            server_.previewHTML(params, new SimpleRequestCallback<Boolean>());
         }
      };

      if (pParams.get().isNotebook())
      {
         saveThenExecute(null, new Command()
         {
            @Override
            public void execute()
            {
               generateNotebook(new Command()
               {
                  @Override
                  public void execute()
                  {
                     showPreviewWindowCommand.execute();
                     runPreviewCommand.execute();
                  }
               });
            }
         });
      }
      // if the document is new and unsaved, then resolve that and then
      // show the preview window -- it won't activate in web mode
      // due to popup activation rules but at least it will show up
      else if (isNewDoc())
      {
         saveThenExecute(null, CommandUtil.join(showPreviewWindowCommand,
                                                runPreviewCommand));
      }
      // otherwise if it's dirty then show the preview window first (to
      // beat the popup blockers) then save & run
      else if (dirtyState().getValue())
      {
         showPreviewWindowCommand.execute();
         saveThenExecute(null, runPreviewCommand);
      }
      // otherwise show the preview window then run the preview
      else
      {
         showPreviewWindowCommand.execute();
         runPreviewCommand.execute();
      }
   }

   private void generateNotebook(final Command executeOnSuccess)
   {
      // default title
      String defaultTitle = docUpdateSentinel_.getProperty(NOTEBOOK_TITLE);
      if (StringUtil.isNullOrEmpty(defaultTitle))
         defaultTitle = FileSystemItem.getNameFromPath(docUpdateSentinel_.getPath());
      
      // default author
      String defaultAuthor = docUpdateSentinel_.getProperty(NOTEBOOK_AUTHOR);
      if (StringUtil.isNullOrEmpty(defaultAuthor))
      {
         defaultAuthor = prefs_.compileNotebookOptions().getValue().getAuthor();
         if (StringUtil.isNullOrEmpty(defaultAuthor))
            defaultAuthor = session_.getSessionInfo().getUserIdentity();
      }
      
      // default type
      String defaultType = docUpdateSentinel_.getProperty(NOTEBOOK_TYPE);
      if (StringUtil.isNullOrEmpty(defaultType))
      {
         defaultType = prefs_.compileNotebookOptions().getValue().getType();
         if (StringUtil.isNullOrEmpty(defaultType))
            defaultType = CompileNotebookOptions.TYPE_DEFAULT;
      }
      
      CompileNotebookOptionsDialog dialog = new CompileNotebookOptionsDialog(
            getId(), 
            defaultTitle, 
            defaultAuthor, 
            defaultType,
            new OperationWithInput<CompileNotebookOptions>()
      {
         @Override
         public void execute(CompileNotebookOptions input)
         { 
            server_.createNotebook(
                          input, 
                          new SimpleRequestCallback<CompileNotebookResult>()
            {
               @Override
               public void onResponseReceived(CompileNotebookResult response)
               {
                  if (response.getSucceeded())
                  {
                     executeOnSuccess.execute();
                  }
                  else
                  {
                     globalDisplay_.showErrorMessage(
                                       "Unable to Compile Report", 
                                       response.getFailureMessage());
                  }
               }
            });
            
            // save options for this document
            HashMap<String, String> changedProperties = new HashMap<String, String>();
            changedProperties.put(NOTEBOOK_TITLE, input.getNotebookTitle());
            changedProperties.put(NOTEBOOK_AUTHOR, input.getNotebookAuthor());
            changedProperties.put(NOTEBOOK_TYPE, input.getNotebookType());
            docUpdateSentinel_.modifyProperties(changedProperties, null);

            // save global prefs
            CompileNotebookPrefs prefs = CompileNotebookPrefs.create(
                                          input.getNotebookAuthor(), 
                                          input.getNotebookType());
            if (!CompileNotebookPrefs.areEqual(
                                  prefs, 
                                  prefs_.compileNotebookOptions().getValue()))
            {
               prefs_.compileNotebookOptions().setGlobalValue(prefs);
               prefs_.writeUIPrefs();
            }
         }
      }
      );
      dialog.showModal();
   }

   @Handler
   void onCompileNotebook()
   { 
      if (session_.getSessionInfo().getRMarkdownPackageAvailable())
      {
         saveThenExecute(null, new Command()
         {
            @Override
            public void execute()
            {
               rmarkdownHelper_.renderNotebookv2(docUpdateSentinel_);
            }
         });
      }
      else
      {
         if (!rmarkdownHelper_.verifyPrerequisites("Compile Report",
               view_,
               FileTypeRegistry.RMARKDOWN))
         {
            return;
         }
         
         doHtmlPreview(new Provider<HTMLPreviewParams>()
         {
            @Override
            public HTMLPreviewParams get()
            {
               return HTMLPreviewParams.create(docUpdateSentinel_.getPath(),
                                               docUpdateSentinel_.getEncoding(),
                                               true,
                                               true,
                                               true);
            }
         });
      }
   }

   @Handler
   void onCompilePDF()
   {
      String pdfPreview = prefs_.pdfPreview().getValue();
      boolean showPdf = !pdfPreview.equals(UIPrefsAccessor.PDF_PREVIEW_NONE);
      boolean useInternalPreview = 
            pdfPreview.equals(UIPrefsAccessor.PDF_PREVIEW_RSTUDIO);
      boolean useDesktopSynctexPreview = 
            pdfPreview.equals(UIPrefsAccessor.PDF_PREVIEW_DESKTOP_SYNCTEX) &&
            Desktop.isDesktop();
      
      String action = new String();
      if (showPdf && !useInternalPreview && !useDesktopSynctexPreview)
         action = "view_external";
      
      handlePdfCommand(action, useInternalPreview, null);
   }
   
   
   @Handler
   void onKnitWithParameters()
   {
      saveThenExecute(null, new Command() {
         @Override
         public void execute()
         {
            rmarkdownHelper_.getRMarkdownParamsFile(
               docUpdateSentinel_.getPath(), 
               docUpdateSentinel_.getEncoding(),
               activeCodeIsAscii(),
               new CommandWithArg<String>() {
                  @Override
                  public void execute(String paramsFile)
                  {
                     // null return means user cancelled
                     if (paramsFile != null)
                     {
                        // special "none" value means no parameters
                        if (paramsFile.equals("none"))
                        {
                           new RMarkdownNoParamsDialog().showModal();
                        }
                        else
                        {
                           renderRmd(paramsFile);
                        }
                     }
                  }
             });
         }
      });  
   }
   
   @Handler
   void onSynctexSearch()
   {
      doSynctexSearch(true);
   }
   
   private void doSynctexSearch(boolean fromClick)
   {
      SourceLocation sourceLocation = getSelectionAsSourceLocation(fromClick);
      if (sourceLocation == null)
         return;
      
      // compute the target pdf
      FileSystemItem editorFile = FileSystemItem.createFile(
                                              docUpdateSentinel_.getPath());
      FileSystemItem targetFile = compilePdfHelper_.getTargetFile(editorFile);
      String pdfFile = 
         targetFile.getParentPath().completePath(targetFile.getStem() + ".pdf");
      
      synctex_.forwardSearch(pdfFile, sourceLocation);
   }
   
   
   private SourceLocation getSelectionAsSourceLocation(boolean fromClick)
   {
      // get doc path (bail if the document is unsaved)
      String file = docUpdateSentinel_.getPath();
      if (file == null)
         return null;
      
      Position selPos = docDisplay_.getSelectionStart();
      int line = selPos.getRow() + 1;
      int column = selPos.getColumn() + 1;
      return SourceLocation.create(file, line, column, fromClick);
   }
   
   @Handler
   void onQuickAddNext()
   {
      docDisplay_.quickAddNext();
   }

   @Handler
   void onFindReplace()
   {
      view_.showFindReplace(true);
   }
   
   @Handler
   void onFindNext()
   {
      view_.findNext();
   }
   
   @Handler
   void onFindPrevious()
   {
      view_.findPrevious();
   }
   
   @Handler
   void onFindSelectAll()
   {
      view_.findSelectAll();
   }
   
   @Handler
   void onFindFromSelection()
   {
      view_.findFromSelection();
      docDisplay_.focus();
   }
   
   @Handler
   void onReplaceAndFind()
   {
      view_.replaceAndFind();
   }
   
   @Override
   public Position search(String regex)
   {
      return search(Position.create(0, 0), regex);
   }
   
   @Override
   public Position search(Position startPos, String regex)
   {
      InputEditorSelection sel = docDisplay_.search(regex, 
                                                    false, 
                                                    false, 
                                                    false,
                                                    false,
                                                    startPos,
                                                    null, 
                                                    true);
      if (sel != null)
         return docDisplay_.selectionToPosition(sel.getStart());
      else
         return null;
   }
   
   
   @Handler
   void onFold()
   {
      if (useScopeTreeFolding())
      {
         Range range = Range.fromPoints(docDisplay_.getSelectionStart(),
                                        docDisplay_.getSelectionEnd());
         if (range.isEmpty())
         {
            // If no selection, fold the innermost non-anonymous scope
            Scope scope = docDisplay_.getCurrentScope();
            while (scope != null && scope.isAnon())
               scope = scope.getParentScope();
   
            if (scope == null || scope.isTopLevel())
               return;
            
            docDisplay_.addFoldFromRow(scope.getFoldStart().getRow());
         }
         else
         {
            // If selection, fold the selection
            docDisplay_.addFold(range);
         }
      }
      else
      {
         int row = docDisplay_.getSelectionStart().getRow();
         docDisplay_.addFoldFromRow(row);
      }
   }
   
   @Handler
   void onUnfold()
   {
      if (useScopeTreeFolding())
      {
         Range range = Range.fromPoints(docDisplay_.getSelectionStart(),
                                        docDisplay_.getSelectionEnd());
         if (range.isEmpty())
         {
            // If no selection, either:
            //
            // 1) Unfold a fold containing the cursor, or
            // 2) Unfold the closest fold on the current row.
            Position pos = docDisplay_.getCursorPosition();
   
            AceFold containingCandidate = null;
            AceFold startCandidate = null;
            AceFold endCandidate = null;
   
            for (AceFold f : JsUtil.asIterable(docDisplay_.getFolds()))
            {
               // Check to see whether this fold contains the cursor position.
               if (f.getRange().contains(pos))
               {
                  if (containingCandidate == null ||
                      containingCandidate.getRange().contains(f.getRange()))
                  {
                     containingCandidate = f;
                  }
               }
               
               if (startCandidate == null
                   && f.getStart().getRow() == pos.getRow()
                   && f.getStart().getColumn() >= pos.getColumn())
               {
                  startCandidate = f;
               }
   
               if (startCandidate == null &&
                   f.getEnd().getRow() == pos.getRow() &&
                   f.getEnd().getColumn() <= pos.getColumn())
               {
                  endCandidate = f;
               }
            }
            
            if (containingCandidate != null)
            {
               docDisplay_.unfold(containingCandidate);
            }
            else if (startCandidate == null ^ endCandidate == null)
            {
               docDisplay_.unfold(startCandidate != null ? startCandidate
                                                          : endCandidate);
            }
            else if (startCandidate != null && endCandidate != null)
            {
               // Both are candidates; see which is closer
               int startDelta = startCandidate.getStart().getColumn() - pos.getColumn();
               int endDelta = pos.getColumn() - endCandidate.getEnd().getColumn();
               docDisplay_.unfold(startDelta <= endDelta? startCandidate
                                                        : endCandidate);
            }
         }
         else
         {
            // If selection, unfold the selection
   
            docDisplay_.unfold(range);
         }
      }
      else
      {
         int row = docDisplay_.getSelectionStart().getRow();
         docDisplay_.unfold(row);
      }
   }

   @Handler
   void onFoldAll()
   {
      if (useScopeTreeFolding())
      {
         // Fold all except anonymous braces
         HashSet<Integer> rowsFolded = new HashSet<Integer>();
         for (AceFold f : JsUtil.asIterable(docDisplay_.getFolds()))
            rowsFolded.add(f.getStart().getRow());

         ScopeList scopeList = new ScopeList(docDisplay_);
         scopeList.removeAll(ScopeList.ANON_BRACE);
         for (Scope scope : scopeList)
         {
            int row = scope.getFoldStart().getRow();
            if (!rowsFolded.contains(row))
               docDisplay_.addFoldFromRow(row);
         }
      }
      else
      {
         docDisplay_.foldAll();
      }
   }

   @Handler
   void onUnfoldAll()
   {
      if (useScopeTreeFolding())
      {
         for (AceFold f : JsUtil.asIterable(docDisplay_.getFolds()))
            docDisplay_.unfold(f);
      }
      else
      {
         docDisplay_.unfoldAll();
      }
   }
   
   @Handler
   void onToggleEditorTokenInfo()
   {
      docDisplay_.toggleTokenInfo();
   }
   
   boolean useScopeTreeFolding()
   {
      return docDisplay_.hasScopeTree();
   }

   void handlePdfCommand(final String completedAction,
                         final boolean useInternalPreview,
                         final Command onBeforeCompile)
   {
      if (fileType_.isRnw() && prefs_.alwaysEnableRnwConcordance().getValue())
         compilePdfHelper_.ensureRnwConcordance();
      
      // if the document has been previously saved then we should execute
      // the onBeforeCompile command immediately
      final boolean isNewDoc = isNewDoc();
      if (!isNewDoc && (onBeforeCompile != null))
         onBeforeCompile.execute();
      
      saveThenExecute(null, new Command()
      {
         public void execute()
         {
            // if this was a new doc then we still need to execute the
            // onBeforeCompile command
            if (isNewDoc && (onBeforeCompile != null))
               onBeforeCompile.execute();
            
            String path = docUpdateSentinel_.getPath();
            if (path != null) 
            {
               String encoding = StringUtil.notNull(
                                          docUpdateSentinel_.getEncoding());
               fireCompilePdfEvent(path, 
                                   encoding,
                                   completedAction, 
                                   useInternalPreview);
            }
         }
      });
   }
   
   private void fireCompilePdfEvent(String path, 
                                    String encoding,
                                    String completedAction,
                                    boolean useInternalPreview)
   {
      // first validate the path to make sure it doesn't contain spaces
      FileSystemItem file = FileSystemItem.createFile(path);
      if (file.getName().indexOf(' ') != -1)
      {
         globalDisplay_.showErrorMessage(
               "Invalid Filename",
               "The file '" + file.getName() + "' cannot be compiled to " +
               "a PDF because TeX does not understand paths with spaces. " +
               "If you rename the file to remove spaces then " +
               "PDF compilation will work correctly.");
        
         return;
      }
      
      CompilePdfEvent event = new CompilePdfEvent(
                                       compilePdfHelper_.getTargetFile(file),
                                       encoding,
                                       getSelectionAsSourceLocation(false),
                                       completedAction,
                                       useInternalPreview);
      events_.fireEvent(event);
   }
   
   private Command postSaveCommand()
   {
      return new Command()
      {
         public void execute()
         {
            // fire source document saved event
            FileSystemItem file = FileSystemItem.createFile(
                                             docUpdateSentinel_.getPath());
            events_.fireEvent(new SourceFileSaveCompletedEvent(
                                             file,
                                             docUpdateSentinel_.getContents(),
                                             docDisplay_.getCursorPosition()));
            
            // check for source on save
            if (fileType_.canSourceOnSave() && docUpdateSentinel_.sourceOnSave())
            {
               if (fileType_.isRd())
               {
                  previewRd();
               }
               else if (fileType_.canPreviewFromR())
               {
                  previewFromR();
               }
               else
               {
                  if (docDisplay_.hasBreakpoints())
                  {
                     hideBreakpointWarningBar();
                  }
                  consoleDispatcher_.executeSourceCommand(
                                             docUpdateSentinel_.getPath(), 
                                             fileType_,
                                             docUpdateSentinel_.getEncoding(), 
                                             activeCodeIsAscii(),
                                             false,
                                             false,
                                             docDisplay_.hasBreakpoints());
               }
            }
         }
      };
   }

   public void checkForExternalEdit()
   {
      if (!externalEditCheckInterval_.hasElapsed())
         return;
      externalEditCheckInterval_.reset();

      externalEditCheckInvalidation_.invalidate();

      // If the doc has never been saved, don't even bother checking
      if (getPath() == null)
         return;
      
      final Invalidation.Token token = externalEditCheckInvalidation_.getInvalidationToken();

      server_.checkForExternalEdit(
            id_,
            new ServerRequestCallback<CheckForExternalEditResult>()
            {
               @Override
               public void onResponseReceived(CheckForExternalEditResult response)
               {
                  if (token.isInvalid())
                     return;

                  if (response.isDeleted())
                  {
                     if (ignoreDeletes_)
                        return;

                     globalDisplay_.showYesNoMessage(
                           GlobalDisplay.MSG_WARNING,
                           "File Deleted",
                           "The file " + 
                           StringUtil.notNull(docUpdateSentinel_.getPath()) + 
                           " has been deleted or moved. " +
                           "Do you want to close this file now?",
                           false,
                           new Operation()
                           {
                              public void execute()
                              {
                                 CloseEvent.fire(TextEditingTarget.this, null);
                              }
                           },
                           new Operation()
                           {
                              public void execute()
                              {
                                 externalEditCheckInterval_.reset();
                                 ignoreDeletes_ = true;
                                 // Make sure it stays dirty
                                 dirtyState_.markDirty(false);
                              }
                           },
                           true
                     );
                  }
                  else if (response.isModified())
                  {
                     // If we're in a collaborative session, we need to let it
                     // reconcile the modification
                     if (docDisplay_ != null && 
                         docDisplay_.hasActiveCollabSession() &&
                         response.getItem() != null)
                     {
                        events_.fireEvent(new CollabExternalEditEvent(
                              getId(), getPath(), 
                              response.getItem().getLastModifiedNative()));
                        return;
                     }

                     ignoreDeletes_ = false; // Now we know it exists

                     // Use StringUtil.formatDate(response.getLastModified())?

                     if (!dirtyState_.getValue())
                     {
                        docUpdateSentinel_.revert();
                     }
                     else
                     {
                        externalEditCheckInterval_.reset();
                        globalDisplay_.showYesNoMessage(
                              GlobalDisplay.MSG_WARNING,
                              "File Changed",
                              "The file " + name_.getValue() + " has changed " +
                              "on disk. Do you want to reload the file from " +
                              "disk and discard your unsaved changes?",
                              false,
                              new Operation()
                              {
                                 public void execute()
                                 {
                                    docUpdateSentinel_.revert();
                                 }
                              },
                              new Operation()
                              {
                                 public void execute()
                                 {
                                    externalEditCheckInterval_.reset();
                                    docUpdateSentinel_.ignoreExternalEdit();
                                    // Make sure it stays dirty
                                    dirtyState_.markDirty(false);
                                 }
                              },
                              true
                        );
                     }
                  }
               }

               @Override
               public void onError(ServerError error)
               {
                  Debug.logError(error);
               }
            });
   }
   
   private SourcePosition toSourcePosition(Scope func)
   {
      Position pos = func.getPreamble();
      return SourcePosition.create(pos.getRow(), pos.getColumn());
   }
   
   private boolean isCursorInTexMode()
   {
      if (fileType_.canCompilePDF())
      {
         if (fileType_.isRnw())
         {
            return SweaveFileType.TEX_LANG_MODE.equals(
               docDisplay_.getLanguageMode(docDisplay_.getCursorPosition()));
         }
         else
         {
            return true;
         }
      }
      else
      {
         return false;
      }
   }
   
   private boolean isCursorInRMode()
   {
      String mode = docDisplay_.getLanguageMode(docDisplay_.getCursorPosition());
      if (mode == null)
         return true;
      if (mode.equals(TextFileType.R_LANG_MODE))
         return true;
      return false;
   }
   
   private boolean isCursorInYamlMode()
   {
      String mode = docDisplay_.getLanguageMode(docDisplay_.getCursorPosition());
      if (mode == null)
         return false;
      
      if (mode.equals("YAML"))
         return true;
      
      return false;
   }
   
   private boolean isNewDoc()
   {
      return docUpdateSentinel_.getPath() == null;
   }
   
   private CppCompletionContext cppCompletionContext_ = 
                                          new CppCompletionContext() {
      @Override
      public boolean isCompletionEnabled()
      {
         return session_.getSessionInfo().getClangAvailable() &&
                (docUpdateSentinel_.getPath() != null) &&
                fileType_.isC();
      }

      @Override
      public void withUpdatedDoc(final CommandWith2Args<String, String> onUpdated)
      {
         docUpdateSentinel_.withSavedDoc(new Command() {
            @Override
            public void execute()
            {
               onUpdated.execute(docUpdateSentinel_.getPath(),
                                 docUpdateSentinel_.getId());
            }
         });

      }

      @Override
      public void cppCompletionOperation(final CppCompletionOperation operation)
      {
         if (isCompletionEnabled())
         {
            withUpdatedDoc(new CommandWith2Args<String, String>() {
               @Override
               public void execute(String docPath, String docId)
               {
                  Position pos = docDisplay_.getSelectionStart();
                  
                  operation.execute(docPath, 
                                    pos.getRow() + 1, 
                                    pos.getColumn() + 1);
               }
            });
         }
         
      }
      
      @Override
      public String getDocPath()
      {
         if (docUpdateSentinel_ == null)
            return "";
            
         return docUpdateSentinel_.getPath();
      }
   };
   
   private RCompletionContext rContext_ = new RCompletionContext() {

      @Override
      public String getPath()
      {
         if (docUpdateSentinel_ == null)
            return null;
         else
            return docUpdateSentinel_.getPath();
      }
      
      @Override
      public String getId()
      {
         if (docUpdateSentinel_ == null)
            return null;
         else
            return docUpdateSentinel_.getId();
      }
   };
   
   // these methods are public static so that other editing targets which
   // display source code (but don't inherit from TextEditingTarget) can share
   // their implementation
   
   public static interface PrefsContext
   {
      FileSystemItem getActiveFile();
   }
   
   public static void registerPrefs(
                     ArrayList<HandlerRegistration> releaseOnDismiss,
                     UIPrefs prefs,
                     DocDisplay docDisplay,
                     final SourceDocument sourceDoc)
   {
      registerPrefs(releaseOnDismiss,
                    prefs,
                    docDisplay,
                    new PrefsContext() {
                        @Override
                        public FileSystemItem getActiveFile()
                        {
                           String path = sourceDoc.getPath();
                           if (path != null)
                              return FileSystemItem.createFile(path);
                           else
                              return null;
                        }
                    });
   }
   
   public static void registerPrefs(
                     ArrayList<HandlerRegistration> releaseOnDismiss,
                     UIPrefs prefs,
                     final DocDisplay docDisplay,
                     final PrefsContext context)
   {
      releaseOnDismiss.add(prefs.highlightSelectedLine().bind(
            new CommandWithArg<Boolean>() {
               public void execute(Boolean arg) {
                  docDisplay.setHighlightSelectedLine(arg);
               }}));
      releaseOnDismiss.add(prefs.highlightSelectedWord().bind(
            new CommandWithArg<Boolean>() {
               public void execute(Boolean arg) {
                  docDisplay.setHighlightSelectedWord(arg);
               }}));
      releaseOnDismiss.add(prefs.showLineNumbers().bind(
            new CommandWithArg<Boolean>() {
               public void execute(Boolean arg) {
                  docDisplay.setShowLineNumbers(arg);
               }}));
      releaseOnDismiss.add(prefs.useSpacesForTab().bind(
            new CommandWithArg<Boolean>() {
               public void execute(Boolean arg) {
                  // Makefile always uses tabs
                  FileSystemItem file = context.getActiveFile();
                  if ((file != null) && 
                     ("Makefile".equals(file.getName()) ||
                      "Makevars".equals(file.getName()) ||
                      "Makevars.win".equals(file.getName())))
                  {
                     docDisplay.setUseSoftTabs(false);
                  }
                  else
                  {
                     docDisplay.setUseSoftTabs(arg);
                  }
               }}));
      releaseOnDismiss.add(prefs.numSpacesForTab().bind(
            new CommandWithArg<Integer>() {
               public void execute(Integer arg) {
                  docDisplay.setTabSize(arg);
               }}));
      releaseOnDismiss.add(prefs.showMargin().bind(
            new CommandWithArg<Boolean>() {
               public void execute(Boolean arg) {
                  docDisplay.setShowPrintMargin(arg);
               }}));
      releaseOnDismiss.add(prefs.blinkingCursor().bind(
            new CommandWithArg<Boolean>() {
               public void execute(Boolean arg) {
                  docDisplay.setBlinkingCursor(arg);
               }}));
      releaseOnDismiss.add(prefs.printMarginColumn().bind(
            new CommandWithArg<Integer>() {
               public void execute(Integer arg) {
                  docDisplay.setPrintMarginColumn(arg);
               }}));
      releaseOnDismiss.add(prefs.showInvisibles().bind(
            new CommandWithArg<Boolean>() {
               public void execute(Boolean arg) {
                  docDisplay.setShowInvisibles(arg);
               }}));
      releaseOnDismiss.add(prefs.showIndentGuides().bind(
            new CommandWithArg<Boolean>() {
               public void execute(Boolean arg) {
                  docDisplay.setShowIndentGuides(arg);
               }}));
      releaseOnDismiss.add(prefs.scrollPastEndOfDocument().bind(
            new CommandWithArg<Boolean>() {
               public void execute(Boolean arg) {
                  docDisplay.setScrollPastEndOfDocument(arg);
               }}));
      releaseOnDismiss.add(prefs.highlightRFunctionCalls().bind(
            new CommandWithArg<Boolean>() {
               public void execute(Boolean arg) {
                  docDisplay.setHighlightRFunctionCalls(arg);
               }}));
      releaseOnDismiss.add(prefs.useVimMode().bind(
            new CommandWithArg<Boolean>() {
               public void execute(Boolean arg) {
                  docDisplay.setUseVimMode(arg);
               }}));
      releaseOnDismiss.add(prefs.enableEmacsKeybindings().bind(
            new CommandWithArg<Boolean>() {
               public void execute(Boolean arg) {
                  docDisplay.setUseEmacsKeybindings(arg);
               }}));
      releaseOnDismiss.add(prefs.codeCompleteOther().bind(
            new CommandWithArg<String>() {
               public void execute(String arg) {
                  docDisplay.syncCompletionPrefs();
               }}));
      releaseOnDismiss.add(prefs.alwaysCompleteCharacters().bind(
            new CommandWithArg<Integer>() {
               public void execute(Integer arg) {
                  docDisplay.syncCompletionPrefs();
               }}));
      releaseOnDismiss.add(prefs.alwaysCompleteDelayMs().bind(
            new CommandWithArg<Integer>() {
               public void execute(Integer arg) {
                  docDisplay.syncCompletionPrefs();
               }}));
      releaseOnDismiss.add(prefs.enableSnippets().bind(
            new CommandWithArg<Boolean>() {
               public void execute(Boolean arg) {
                  docDisplay.syncCompletionPrefs();
               }}));
      releaseOnDismiss.add(prefs.showDiagnosticsOther().bind(
            new CommandWithArg<Boolean>() {
               public void execute(Boolean arg) {
                  docDisplay.syncDiagnosticsPrefs();
               }}));
      releaseOnDismiss.add(prefs.diagnosticsOnSave().bind(
            new CommandWithArg<Boolean>() {
               @Override
               public void execute(Boolean arg)
               {
                  docDisplay.syncDiagnosticsPrefs();
               }}));
      releaseOnDismiss.add(prefs.backgroundDiagnosticsDelayMs().bind(
            new CommandWithArg<Integer>() {
               public void execute(Integer arg) {
                  docDisplay.syncDiagnosticsPrefs();
               }}));
      releaseOnDismiss.add(prefs.showInlineToolbarForRCodeChunks().bind(
            new CommandWithArg<Boolean>() {
               public void execute(Boolean arg) {
                  docDisplay.forceImmediateRender();
               }}));
      releaseOnDismiss.add(prefs.foldStyle().bind(
            new CommandWithArg<String>() {
               public void execute(String style)
               {
                  docDisplay.setFoldStyle(style);
               }}));
      releaseOnDismiss.add(prefs.surroundSelection().bind(
            new CommandWithArg<String>() {
               public void execute(String string)
               {
                  docDisplay.setSurroundSelectionPref(string);
               }}));
      
   }
   
   public static void syncFontSize(
                              ArrayList<HandlerRegistration> releaseOnDismiss,
                              EventBus events,
                              final TextDisplay view,
                              FontSizeManager fontSizeManager)
   {
      releaseOnDismiss.add(events.addHandler(
            ChangeFontSizeEvent.TYPE,
            new ChangeFontSizeHandler()
            {
               public void onChangeFontSize(ChangeFontSizeEvent event)
               {
                  view.setFontSize(event.getFontSize());
               }
            }));
      view.setFontSize(fontSizeManager.getSize());

   }
   
   public static void onPrintSourceDoc(final DocDisplay docDisplay)
   {
      Scheduler.get().scheduleDeferred(new ScheduledCommand()
      {
         public void execute()
         {
            docDisplay.print();
         }
      });
   }
   
   public static void addRecordNavigationPositionHandler(
                  ArrayList<HandlerRegistration> releaseOnDismiss,
                  final DocDisplay docDisplay,
                  final EventBus events,
                  final EditingTarget target)
   {
      releaseOnDismiss.add(docDisplay.addRecordNavigationPositionHandler(
            new RecordNavigationPositionHandler() {
              @Override
              public void onRecordNavigationPosition(
                                         RecordNavigationPositionEvent event)
              {   
                 SourcePosition pos = SourcePosition.create(
                                        target.getContext(),
                                        event.getPosition().getRow(),
                                        event.getPosition().getColumn(),
                                        docDisplay.getScrollTop());
                 events.fireEvent(new SourceNavigationEvent(
                                               SourceNavigation.create(
                                                   target.getId(), 
                                                   target.getPath(), 
                                                   pos))); 
              }           
           }));
   }
   
   public Position screenCoordinatesToDocumentPosition(int pageX, int pageY)
   {
      return docDisplay_.screenCoordinatesToDocumentPosition(pageX, pageY);
   }
   
   public DocDisplay getDocDisplay()
   {
      return docDisplay_;
   }
   
   private void addAdditionalResourceFiles(ArrayList<String> additionalFiles)
   {
      // it does--get the YAML front matter and modify it to include
      // the additional files named in the deployment
      String yaml = getRmdFrontMatter();
      if (yaml == null)
         return;
      rmarkdownHelper_.addAdditionalResourceFiles(yaml,
            additionalFiles, 
            new CommandWithArg<String>()
            {
               @Override
               public void execute(String yamlOut)
               {
                  if (yamlOut != null)
                  {
                     applyRmdFrontMatter(yamlOut);
                  }
               }
            });
   }
   
   private void syncPublishPath(String path)
   {
      // if we have a view, a type, and a path, sync the view's content publish
      // path to the new content path--note that we need to do this even if the
      // document isn't currently of a publishable type, since it may become 
      // publishable once saved.
      if (view_ != null && path != null)
      {
         view_.setPublishPath(extendedType_, path);
      }
   }
   
   public void setPreferredOutlineWidgetSize(double size)
   {
      prefs_.preferredDocumentOutlineWidth().setGlobalValue((int) size);
      prefs_.writeUIPrefs();
      docUpdateSentinel_.setProperty(DOC_OUTLINE_SIZE, size + "");
   }
   
   public double getPreferredOutlineWidgetSize()
   {
      String property = docUpdateSentinel_.getProperty(DOC_OUTLINE_SIZE);
      if (StringUtil.isNullOrEmpty(property))
         return prefs_.preferredDocumentOutlineWidth().getGlobalValue();
      
      try {
         double value = Double.parseDouble(property);
         
         // Don't allow too-small widget sizes. This helps to protect against
         // a user who might drag the outline width to just a few pixels, and
         // then toggle its visibility by clicking on the 'toggle outline'
         // button. It's unlikely that, realistically, any user would desire an
         // outline width less than ~30 pixels; at minimum we just need to
         // ensure they will be able to see + drag the widget to a larger
         // size if desired.
         if (value < 30)
            return 30;
         
         return value;
      } catch (Exception e) {
         return prefs_.preferredDocumentOutlineWidth().getGlobalValue();
      }
   }
   
   public void setPreferredOutlineWidgetVisibility(boolean visible)
   {
      docUpdateSentinel_.setProperty(DOC_OUTLINE_VISIBLE, visible ? "1" : "0");
   }
   
   public boolean getPreferredOutlineWidgetVisibility()
   {
      String property = docUpdateSentinel_.getProperty(DOC_OUTLINE_VISIBLE);
      return StringUtil.isNullOrEmpty(property)
            ? (getTextFileType().isRmd() && prefs_.showDocumentOutlineRmd().getGlobalValue())
            : Integer.parseInt(property) > 0;
   }
   
   public boolean isActiveDocument()
   {
      return commandHandlerReg_ != null;
   }
   
   public StatusBar getStatusBar()
   {
      return statusBar_;
   }
   
   private StatusBar statusBar_;
   private final DocDisplay docDisplay_;
   private final UIPrefs prefs_;
   private Display view_;
   private final Commands commands_;
   private SourceServerOperations server_;
   private EventBus events_;
   private final GlobalDisplay globalDisplay_;
   private final FileDialogs fileDialogs_;
   private final FileTypeRegistry fileTypeRegistry_;
   private final FileTypeCommands fileTypeCommands_;
   private final ConsoleDispatcher consoleDispatcher_;
   private final WorkbenchContext workbenchContext_;
   private final Session session_;
   private final Synctex synctex_;
   private final FontSizeManager fontSizeManager_;
   private final SourceBuildHelper sourceBuildHelper_;
   private final DependencyManager dependencyManager_;
   private DocUpdateSentinel docUpdateSentinel_;
   private Value<String> name_ = new Value<String>(null);
   private TextFileType fileType_;
   private String id_;
   private HandlerRegistration commandHandlerReg_;
   private ArrayList<HandlerRegistration> releaseOnDismiss_ =
         new ArrayList<HandlerRegistration>();
   private final DirtyState dirtyState_;
   private HandlerManager handlers_ = new HandlerManager(this);
   private FileSystemContext fileContext_;
   private final TextEditingTargetCompilePdfHelper compilePdfHelper_;
   private final TextEditingTargetRMarkdownHelper rmarkdownHelper_;
   private final TextEditingTargetCppHelper cppHelper_;
   private final TextEditingTargetPresentationHelper presentationHelper_;
   private final TextEditingTargetReformatHelper reformatHelper_;
   private TextEditingTargetThemeHelper themeHelper_;
   private RoxygenHelper roxygenHelper_;
   private boolean ignoreDeletes_;
   private boolean forceSaveCommandActive_ = false;
   private final TextEditingTargetScopeHelper scopeHelper_;
   private TextEditingTargetSpelling spelling_;
   private TextEditingTargetNotebook notebook_;
   private TextEditingTargetChunks chunks_;
   private BreakpointManager breakpointManager_;
   private final LintManager lintManager_;
   private final TextEditingTargetRenameHelper renameHelper_;
   private CollabEditStartParams queuedCollabParams_;
   
   // Allows external edit checks to supercede one another
   private final Invalidation externalEditCheckInvalidation_ =
         new Invalidation();
   // Prevents external edit checks from happening too soon after each other
   private final IntervalTracker externalEditCheckInterval_ =
         new IntervalTracker(1000, true);
   private EditingTargetCodeExecution codeExecution_;
   
   private SourcePosition debugStartPos_ = null;
   private SourcePosition debugEndPos_ = null;
   private boolean isDebugWarningVisible_ = false;
   private boolean isBreakpointWarningVisible_ = false;
   private String extendedType_;

   private abstract class RefactorServerRequestCallback
           extends ServerRequestCallback<JsArrayString>
   {
      private final String refactoringName_;

      public RefactorServerRequestCallback(String refactoringName)
      {
         refactoringName_ = refactoringName;
      }

      @Override
      public void onResponseReceived(final JsArrayString response)
      {
         doExtract(response);
      }

      @Override
      public void onError(ServerError error)
      {
         globalDisplay_.showYesNoMessage(
                 GlobalDisplay.MSG_WARNING,
                 refactoringName_,
                 "The selected code could not be " +
                 "parsed.\n\n" +
                 "Are you sure you want to continue?",
                 new Operation()
                 {
                    public void execute()
                    {
                       doExtract(null);
                    }
                 },
                 false);
      }

      abstract void doExtract(final JsArrayString response);
   }
}<|MERGE_RESOLUTION|>--- conflicted
+++ resolved
@@ -4282,14 +4282,12 @@
 
       ArrayList<Scope> scopes = new ArrayList<Scope>();
       for (Scope scope : previousScopes)
-<<<<<<< HEAD
-         scopes.add(scope);
+      {
+         if (isExecutableChunk(scope))
+            scopes.add(scope);
+      }
       
       notebook_.executeChunks(jobDesc, scopes);
-=======
-         if (isExecutableChunk(scope))
-            executeSweaveChunk(scope, TextEditingTargetNotebook.MODE_BATCH, false);
->>>>>>> 2f4f27a3
    }
    
    @Handler
