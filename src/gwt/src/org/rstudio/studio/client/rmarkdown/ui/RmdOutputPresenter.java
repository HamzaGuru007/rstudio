--- conflicted
+++ resolved
@@ -181,30 +181,18 @@
    
    private void onClose() 
    {
-<<<<<<< HEAD
-=======
       // record scroll position and anchor (but try/catch because sometimes 
       // the document is null at this point)
->>>>>>> 9e7f6861
       try
       {
          params_.setScrollPosition(view_.getScrollPosition());
          params_.setAnchor(view_.getAnchor());
       }
-<<<<<<< HEAD
       catch (Exception e)
       {
-         // the above can fail with a security exception if the view is pointed
-         // to a URL on a different domain; in this case we'll just live without
-         // persisted positions
-      }
-=======
-      catch(Exception ex)
-      {
       }
       
       // notify closed
->>>>>>> 9e7f6861
       notifyRmdOutputClosed(params_);
    }
    
