--- conflicted
+++ resolved
@@ -195,11 +195,8 @@
    void injectMembers(TableBrowserModel tableBrowserModel);
    void injectMembers(MathJax mathjax);
    void injectMembers(ChunkOptionsPopupPanel panel);
-<<<<<<< HEAD
    void injectMembers(ChunkSatellite satellite);
-=======
    void injectMembers(AceEditorBackgroundLinkHighlighter highlighter);
->>>>>>> 33c0d318
    
    public static final RStudioGinjector INSTANCE = GWT.create(RStudioGinjector.class);
 
