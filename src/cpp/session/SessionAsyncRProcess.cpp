/*
 * SessionAsyncRProcess.cpp
 *
 * Copyright (C) 2009-14 by RStudio, Inc.
 *
 * Unless you have received this program directly from RStudio pursuant
 * to the terms of a commercial license agreement with RStudio, then
 * this program is licensed to you under the terms of version 3 of the
 * GNU Affero General Public License. This program is distributed WITHOUT
 * ANY EXPRESS OR IMPLIED WARRANTY, INCLUDING THOSE OF NON-INFRINGEMENT,
 * MERCHANTABILITY OR FITNESS FOR A PARTICULAR PURPOSE. Please refer to the
 * AGPL (http://www.gnu.org/licenses/agpl-3.0.txt) for more details.
 *
 */

#include <session/SessionConsoleProcess.hpp>
#include <session/SessionModuleContext.hpp>

#include <core/system/Environment.hpp>
#include <core/system/Process.hpp>

#include <session/SessionAsyncRProcess.hpp>

<<<<<<< HEAD
namespace rsession {
=======
namespace rstudio {
namespace session {
>>>>>>> 41b8cc23
namespace async_r {

AsyncRProcess::AsyncRProcess():
   isRunning_(false),
   terminationRequested_(false)
{
}

void AsyncRProcess::start(const char* rCommand, 
                          const core::FilePath& workingDir, 
                          AsyncRProcessOptions rOptions,
                          const std::vector<core::FilePath>& rSourceFiles)
{
   // R binary
   core::FilePath rProgramPath;
   core::Error error = module_context::rScriptPath(&rProgramPath);
   if (error)
   {
      LOG_ERROR(error);
      onCompleted(EXIT_FAILURE);
      return;
   }

   // args
   std::vector<std::string> args;
   args.push_back("--slave");
   if (rOptions & R_PROCESS_VANILLA)
      args.push_back("--vanilla");
   args.push_back("-e");

   if (rSourceFiles.size())
   {
      // form the command that we send (over the command line)
      std::stringstream command;

      // Use shims for the main RStudio functions
      command << "options(error = traceback); ";

      command << ".rs.Env <- attach(NULL, name = 'tools:rstudio'); ";

      command << ".rs.addFunction <- function(name, FN, attrs = list()) {"
              << "   fullName = paste('.rs.', name, sep=''); "
              << "   for (attrib in names(attrs)) "
              << "     attr(FN, attrib) <- attrs[[attrib]];"
              << "   assign(fullName, FN, .rs.Env); "
              << "   environment(.rs.Env[[fullName]]) <- .rs.Env; "
              << "};";

      // similarly for .rs.addJsonRpcHandler
      command << ".rs.addJsonRpcHandler <- function(name, FN) {"
              << "   .rs.addFunction(paste('rpc.', name, sep = ''), FN, TRUE);"
              << "};";

      // add in the r source files requested
      for (std::vector<core::FilePath>::const_iterator it = rSourceFiles.begin();
           it != rSourceFiles.end();
           ++it)
         command << "source('" << it->absolutePath() << "');";
      
      command << rCommand;

      args.push_back(command.str());
   }
   else
   {
      args.push_back(rCommand);
   }

   // options
   core::system::ProcessOptions options;
   options.terminateChildren = true;
   if (rOptions & R_PROCESS_REDIRECTSTDERR)
      options.redirectStdErrToStdOut = true;

   // if a working directory was specified, use it
   if (!workingDir.empty())
   {
      options.workingDir = workingDir;
   }

   // forward R_LIBS so the child process has access to the same libraries
   // we do
   core::system::Options childEnv;
   core::system::environment(&childEnv);
   std::string libPaths = module_context::libPathsString();
   if (!libPaths.empty())
   {
      core::system::setenv(&childEnv, "R_LIBS", libPaths);
      options.environment = childEnv;
   }

   core::system::ProcessCallbacks cb;
   using namespace module_context;
   cb.onContinue = boost::bind(&AsyncRProcess::onContinue,
                               AsyncRProcess::shared_from_this());
   cb.onStdout = boost::bind(&AsyncRProcess::onStdout,
                             AsyncRProcess::shared_from_this(),
                             _2);
   cb.onStderr = boost::bind(&AsyncRProcess::onStderr,
                             AsyncRProcess::shared_from_this(),
                             _2);
   cb.onExit =  boost::bind(&AsyncRProcess::onProcessCompleted,
                             AsyncRProcess::shared_from_this(),
                             _1);
   error = module_context::processSupervisor().runProgram(
            rProgramPath.absolutePath(),
            args,
            options,
            cb);
   if (error)
   {
      LOG_ERROR(error);
      onCompleted(EXIT_FAILURE);
}
else
{
   isRunning_ = true;
}
}

void AsyncRProcess::onStdout(const std::string& output)
{
   // no-op stub for optional implementation by derived classees
}

void AsyncRProcess::onStderr(const std::string& output)
{
   // no-op stub for optional implementation by derived classees
}

bool AsyncRProcess::onContinue()
{
   return !terminationRequested_;
}

void AsyncRProcess::onProcessCompleted(int exitStatus)
{
   markCompleted();
   onCompleted(exitStatus);
}

bool AsyncRProcess::isRunning()
{
   return isRunning_;
}

void AsyncRProcess::terminate()
{
   terminationRequested_ = true;
}

void AsyncRProcess::markCompleted() 
{
   isRunning_ = false;
}

AsyncRProcess::~AsyncRProcess()
{
}

} // namespace async_r
} // namespace session
} // namespace rstudio
<|MERGE_RESOLUTION|>--- conflicted
+++ resolved
@@ -21,12 +21,8 @@
 
 #include <session/SessionAsyncRProcess.hpp>
 
-<<<<<<< HEAD
-namespace rsession {
-=======
 namespace rstudio {
 namespace session {
->>>>>>> 41b8cc23
 namespace async_r {
 
 AsyncRProcess::AsyncRProcess():
