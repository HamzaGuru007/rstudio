/*
 * SessionRCompletions.cpp
 *
 * Copyright (C) 2014 by RStudio, Inc.
 *
 * Unless you have received this program directly from RStudio pursuant
 * to the terms of a commercial license agreement with RStudio, then
 * this program is licensed to you under the terms of version 3 of the
 * GNU Affero General Public License. This program is distributed WITHOUT
 * ANY EXPRESS OR IMPLIED WARRANTY, INCLUDING THOSE OF NON-INFRINGEMENT,
 * MERCHANTABILITY OR FITNESS FOR A PARTICULAR PURPOSE. Please refer to the
 * AGPL (http://www.gnu.org/licenses/agpl-3.0.txt) for more details.
 *
 */

#include "SessionRCompletions.hpp"

#include <core/Exec.hpp>

#include <r/RSexp.hpp>
#include <r/RInternal.hpp>
#include <r/RExec.hpp>
#include <r/RJson.hpp>
#include <r/RRoutines.hpp>
#include <r/ROptions.hpp>
#include <r/session/RClientState.hpp>
#include <r/session/RSessionUtils.hpp>

#include <core/system/FileScanner.hpp>

#include <core/r_util/RProjectFile.hpp>
#include <core/r_util/RSourceIndex.hpp>
#include <core/r_util/RPackageInfo.hpp>
#include <core/r_util/RSourceIndex.hpp>

#include <session/projects/SessionProjects.hpp>
#include <session/SessionModuleContext.hpp>

#include "SessionCodeSearch.hpp"

using namespace rstudio::core;

<<<<<<< HEAD
namespace rsession {
=======
namespace rstudio {
namespace session {
>>>>>>> 41b8cc23
namespace modules {
namespace r_completions {

namespace {

char ends(char begins) {
   switch(begins) {
   case '(': return ')';
   case '[': return ']';
   case '{': return '}';
   }
   return '\0';
}

bool isBinaryOp(char character)
{
   return character == '~' ||
         character == '!' ||
         character == '@' ||
         character == '$' ||
         character == '%' ||
         character == '^' ||
         character == '&' ||
         character == '*' ||
         character == '-' ||
         character == '+' ||
         character == '*' ||
         character == '/' ||
         character == '=' ||
         character == '|' ||
         character == '<' ||
         character == '>' ||
         character == '?';

}

} // end anonymous namespace

std::string finishExpression(const std::string& expression)
{
   std::string result = expression;

   // If the last character of the expression is a binary op, then we
   // place a '.' after it
   int n = expression.length();
   if (isBinaryOp(expression[n - 1]))
      result.append(".");

   std::vector<char> terminators;

   char top = '\0';
   terminators.push_back(top);

   bool in_string = false;
   bool in_escape = false;

   for (int i = 0; i < n; i++) {

      char cur = expression[i];

      if (in_string) {

         if (in_escape) {
            in_escape = false;
            continue;
         }

         if (cur == '\\') {
            in_escape = true;
            continue;
         }

         if (cur != top) {
            continue;
         }

         in_string = false;
         terminators.pop_back();
         top = terminators.back();
         continue;

      }

      if (cur == top) {
         terminators.pop_back();
         top = terminators.back();
      } else if (cur == '(' || cur == '{' || cur == '[') {
         char end = ends(cur);
         top = end;
         terminators.push_back(top);
      } else if (cur == '"' || cur == '`' || cur == '\'') {
         top = cur;
         in_string = true;
         terminators.push_back(top);
      }

   }

   // append to the output
   for (std::size_t i = terminators.size() - 1; i > 0; --i)
      result.push_back(terminators[i]);

   return result;
}

namespace {

SEXP rs_finishExpression(SEXP stringSEXP)
{
   r::sexp::Protect rProtect;
   int n = r::sexp::length(stringSEXP);

   std::vector<std::string> output;
   output.reserve(n);
   for (int i = 0; i < n; ++i)
      output.push_back(finishExpression(CHAR(STRING_ELT(stringSEXP, i))));

   return r::sexp::create(output, &rProtect);
}

struct SourceIndexCompletions {
   std::vector<std::string> completions;
   std::vector<bool> isFunction;
   bool moreAvailable;
};

SourceIndexCompletions getSourceIndexCompletions(const std::string& token)
{
   // get functions from the source index
   std::vector<core::r_util::RSourceItem> items;
   bool moreAvailable = false;

   // TODO: wire up 'moreAvailable'
   modules::code_search::searchSource(token,
                                      1E3,
                                      true,
                                      &items,
                                      &moreAvailable);

   SourceIndexCompletions srcCompletions;
   BOOST_FOREACH(const core::r_util::RSourceItem& item, items)
   {
      if (item.braceLevel() == 0)
      {
         srcCompletions.completions.push_back(item.name());
         srcCompletions.isFunction.push_back(item.isFunction() || item.isMethod());
      }
   }

   srcCompletions.moreAvailable = moreAvailable;
   return srcCompletions;
}

SEXP rs_getSourceIndexCompletions(SEXP tokenSEXP)
{
   r::sexp::Protect protect;
   std::string token = r::sexp::asString(tokenSEXP);
   SourceIndexCompletions srcCompletions = getSourceIndexCompletions(token);

   std::vector<std::string> names;
   names.push_back("completions");
   names.push_back("isFunction");
   names.push_back("moreAvailable");

   SEXP resultSEXP = r::sexp::createList(names, &protect);
   r::sexp::setNamedListElement(resultSEXP, "completions", srcCompletions.completions);
   r::sexp::setNamedListElement(resultSEXP, "isFunction", srcCompletions.isFunction);
   r::sexp::setNamedListElement(resultSEXP, "moreAvailable", srcCompletions.moreAvailable);

   return resultSEXP;
}

bool subsequenceFilter(const FileInfo& fileInfo,
                       const std::string& pattern,
                       int parentPathLength,
                       int maxCount,
                       std::vector<std::string>* pPaths,
                       int* pCount,
                       bool* pMoreAvailable)
{
   if (*pCount >= maxCount)
   {
      *pMoreAvailable = true;
      return false;
   }
   
   bool isSubsequence = string_utils::isSubsequence(
            fileInfo.absolutePath().substr(parentPathLength + 2),
            pattern,
            true);
   
   if (isSubsequence)
   {
      ++*pCount;
      pPaths->push_back(fileInfo.absolutePath());
   }

   // Always add subdirectories
   if (fileInfo.isDirectory())
   {
      return true;
   }
   
   return false;
}

SEXP rs_scanFiles(SEXP pathSEXP,
                  SEXP patternSEXP,
                  SEXP maxCountSEXP)
{
   std::string path = r::sexp::asString(pathSEXP);
   std::string pattern = r::sexp::asString(patternSEXP);
   int maxCount = r::sexp::asInteger(maxCountSEXP);

   FilePath filePath(path);
   FileInfo fileInfo(filePath);
   tree<FileInfo> tree;

   core::system::FileScannerOptions options;
   options.recursive = true;
   options.yield = true;

   // Use a subsequence filter, and bail after too many files
   std::vector<std::string> paths;
   
   int count = 0;
   bool moreAvailable = false;
   options.filter = boost::bind(subsequenceFilter,
                                _1,
                                pattern,
                                path.length(),
                                maxCount,
                                &paths,
                                &count,
                                &moreAvailable);

   Error error = scanFiles(fileInfo, options, &tree);
   if (error)
      return R_NilValue;

   r::sexp::Protect protect;
   r::sexp::ListBuilder builder(&protect);

   builder.add("paths", paths);
   builder.add("more_available", moreAvailable);

   return builder;
}

SEXP rs_isSubsequence(SEXP stringsSEXP, SEXP querySEXP)
{
   std::vector<std::string> strings;
   if (!r::sexp::fillVectorString(stringsSEXP, &strings))
      return R_NilValue;

   std::string query = r::sexp::asString(querySEXP);

   std::vector<bool> result(strings.size());

   std::transform(strings.begin(),
                  strings.end(),
                  result.begin(),
                  boost::bind(
                     string_utils::isSubsequence,
                     _1,
                     query));

   r::sexp::Protect protect;
   return r::sexp::create(result, &protect);

}

SEXP rs_getActiveFrame(SEXP depthSEXP)
{
   int depth = r::sexp::asInteger(depthSEXP);
   RCNTXT* context = r::getGlobalContext();
   for (int i = 0; i < depth; ++i)
   {
      context = context->nextcontext;
      if (context == NULL)
         return R_NilValue;
   }
   return context->cloenv;
}

} // end anonymous namespace

Error initialize() {

   r::routines::registerCallMethod(
            "rs_finishExpression",
            (DL_FUNC) r_completions::rs_finishExpression,
            1);

   r::routines::registerCallMethod(
            "rs_getSourceIndexCompletions",
            (DL_FUNC) r_completions::rs_getSourceIndexCompletions,
            1);

   r::routines::registerCallMethod(
            "rs_scanFiles",
            (DL_FUNC) rs_scanFiles,
            4);

   r::routines::registerCallMethod(
            "rs_isSubsequence",
            (DL_FUNC) rs_isSubsequence,
            2);

   r::routines::registerCallMethod(
            "rs_getActiveFrame",
            (DL_FUNC) rs_getActiveFrame,
            1);
   
   using boost::bind;
   using namespace module_context;
   ExecBlock initBlock;
   initBlock.addFunctions()
         (bind(sourceModuleRFile, "SessionRCompletions.R"));
   return initBlock.execute();
}

} // namespace r_completions
} // namespace modules
} // namespace session
} // namespace rstudio<|MERGE_RESOLUTION|>--- conflicted
+++ resolved
@@ -40,12 +40,8 @@
 
 using namespace rstudio::core;
 
-<<<<<<< HEAD
-namespace rsession {
-=======
 namespace rstudio {
 namespace session {
->>>>>>> 41b8cc23
 namespace modules {
 namespace r_completions {
 
