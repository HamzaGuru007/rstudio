--- conflicted
+++ resolved
@@ -76,12 +76,8 @@
 }
 }
 
-<<<<<<< HEAD
-namespace rsession {
-=======
 namespace rstudio {
 namespace session {
->>>>>>> 41b8cc23
 
 // global initialization (allows instantation of listener which
 // implements the protocol appropriate for our current configuration)
