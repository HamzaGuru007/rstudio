/*
 * SessionClientEvent.hpp
 *
 * Copyright (C) 2009-12 by RStudio, Inc.
 *
 * Unless you have received this program directly from RStudio pursuant
 * to the terms of a commercial license agreement with RStudio, then
 * this program is licensed to you under the terms of version 3 of the
 * GNU Affero General Public License. This program is distributed WITHOUT
 * ANY EXPRESS OR IMPLIED WARRANTY, INCLUDING THOSE OF NON-INFRINGEMENT,
 * MERCHANTABILITY OR FITNESS FOR A PARTICULAR PURPOSE. Please refer to the
 * AGPL (http://www.gnu.org/licenses/agpl-3.0.txt) for more details.
 *
 */

#ifndef SESSION_SESSION_CLIENT_EVENT_HPP
#define SESSION_SESSION_CLIENT_EVENT_HPP

#include <string>

#include <core/json/Json.hpp>

namespace rstudio {
namespace core {
   class FilePath;
}
}

namespace rstudio {
namespace session {
   
namespace client_events {
   
extern const int kConsolePrompt;
extern const int kConsoleWriteOutput;
extern const int kConsoleWriteError ;
extern const int kShowErrorMessage;
extern const int kShowHelp;
extern const int kBrowseUrl;
extern const int kShowEditor;
extern const int kChooseFile;
extern const int kQuit;
extern const int kSuicide;
extern const int kAbendWarning;
extern const int kBusy;
extern const int kFileChanged;
extern const int kWorkingDirChanged;
extern const int kPlotsStateChanged;
extern const int kViewData;
extern const int kPackageStatusChanged;
extern const int kPackageStateChanged;
extern const int kLocator;
extern const int kConsoleResetHistory;
extern const int kSessionSerialization;
extern const int kHistoryEntriesAdded;
extern const int kQuotaStatus;
extern const int kFileEdit;
extern const int kShowContent;
extern const int kShowData;
extern const int kAsyncCompletion;
extern const int kSaveActionChanged;
extern const int kConsoleWritePrompt;
extern const int kConsoleWriteInput;
extern const int kShowWarningBar;
extern const int kOpenProjectError;
extern const int kVcsRefresh;
extern const int kAskPass;
extern const int kConsoleProcessOutput;
extern const int kConsoleProcessExit;
extern const int kListChanged;
extern const int kConsoleProcessCreated;
extern const int kUiPrefsChanged;
extern const int kHandleUnsavedChanges;
extern const int kConsoleProcessPrompt;
extern const int kConsoleProcessCreated;
extern const int kHTMLPreviewStartedEvent;
extern const int kHTMLPreviewOutputEvent;
extern const int kHTMLPreviewCompletedEvent;
extern const int kCompilePdfStartedEvent;
extern const int kCompilePdfOutputEvent;
extern const int kCompilePdfErrorsEvent;
extern const int kCompilePdfCompletedEvent;
extern const int kSynctexEditFile;
extern const int kFindResult;
extern const int kFindOperationEnded;
extern const int kRPubsUploadStatus;
extern const int kBuildStarted;
extern const int kBuildOutput;
extern const int kBuildCompleted;
extern const int kBuildErrors;
extern const int kDirectoryNavigate;
extern const int kDeferredInitCompleted;
extern const int kPlotsZoomSizeChanged;
extern const int kSourceCppStarted;
extern const int kSourceCppCompleted;
extern const int kLoadedPackageUpdates;
extern const int kActivatePane;
extern const int kShowPresentationPane;
extern const int kEnvironmentRefresh;
extern const int kContextDepthChanged;
extern const int kEnvironmentAssigned;
extern const int kEnvironmentRemoved;
extern const int kBrowserLineChanged;
extern const int kPackageLoaded;
extern const int kPackageUnloaded;
extern const int kPresentationPaneRequestCompleted;
extern const int kUnhandledError;
extern const int kErrorHandlerChanged;
extern const int kViewerNavigate;
extern const int kSourceExtendedTypeDetected;
extern const int kShinyViewer;
extern const int kDebugSourceCompleted;
extern const int kRmdRenderStarted;
extern const int kRmdRenderOutput;
extern const int kRmdRenderCompleted;
extern const int kRmdTemplateDiscovered;
extern const int kRmdTemplateDiscoveryCompleted;
extern const int kRmdShinyDocStarted;
extern const int kRmdRSConnectDeploymentOutput;
extern const int kRmdRSConnectDeploymentCompleted;
extern const int kRmdRSConnectDeploymentFailed;
extern const int kUserPrompt;
extern const int kInstallRtools;
extern const int kInstallShiny;
extern const int kSuspendAndRestart;
extern const int kDataViewChanged;
extern const int kViewFunction;
extern const int kMarkersChanged;
extern const int kEnableRStudioConnect;
extern const int kUpdateGutterMarkers;
extern const int kSnippetsChanged;
extern const int kJumpToFunction;
extern const int kCollabEditStarted;
extern const int kSessionCountChanged;
extern const int kCollabEditEnded;
extern const int kProjectUsersChanged;
extern const int kRVersionsChanged;
extern const int kShinyGadgetDialog;
extern const int kRmdParamsReady;
extern const int kRegisterUserCommand;
extern const int kSendToConsole;
extern const int kUserFollowStarted;
extern const int kUserFollowEnded;
extern const int kProjectAccessRevoked;
extern const int kCollabEditSaved;
extern const int kAddinRegistryUpdated;
extern const int kChunkOutput;
extern const int kChunkOutputFinished;
extern const int kRprofStarted;
extern const int kRprofStopped;
extern const int kRprofCreated;
extern const int kEditorCommand;
extern const int kPreviewRmd;
extern const int kWebsiteFileSaved;
extern const int kChunkPlotRefreshed;
extern const int kChunkPlotRefreshFinished;
extern const int kReloadWithLastChanceSave;
extern const int kConnectionUpdated;
extern const int kEnableConnections;
extern const int kConnectionListChanged;
extern const int kActiveConnectionsChanged;
<<<<<<< HEAD
extern const int kNotebookRangeExecuted;
extern const int kChunkExecStateChanged;
=======
extern const int kConnectionOpened;
>>>>>>> 2f4f27a3
}
   
class ClientEvent
{   
public:
   explicit ClientEvent(int type)
   {
      init(type, core::json::Value());
   }
   
   ClientEvent(int type, const core::json::Value& data)
   {
      init(type, data);
   }
   
   ClientEvent(int type, const char* data)
   {
      init(type, core::json::Value(std::string(data)));
   }
   
   ClientEvent(int type, const std::string& data)
   {
      init(type, core::json::Value(data));
   }
   
   ClientEvent(int type, bool data)
   {
      core::json::Object boolObject ;
      boolObject["value"] = data;
      init(type, boolObject);
   }
      
   // COPYING: via compiler (copyable members)

public:
   int type() const { return type_; }
   std::string typeName() const;
   const core::json::Value& data() const { return data_; }
   const std::string& id() const { return id_; }
   
   void asJsonObject(int id, core::json::Object* pObject) const;
     
private:
   void init(int type, const core::json::Value& data);
  
private:
   int type_ ;
   core::json::Value data_ ;
   std::string id_;
};

ClientEvent showEditorEvent(const std::string& content,
                            bool isRCode,
                            bool lineWrapping);

ClientEvent browseUrlEvent(const std::string& url,
                           const std::string& window = "_blank");
   
ClientEvent showErrorMessageEvent(const std::string& title,
                                  const std::string& message);
   
} // namespace session
} // namespace rstudio

#endif // SESSION_SESSION_CLIENT_EVENT_HPP
<|MERGE_RESOLUTION|>--- conflicted
+++ resolved
@@ -159,12 +159,9 @@
 extern const int kEnableConnections;
 extern const int kConnectionListChanged;
 extern const int kActiveConnectionsChanged;
-<<<<<<< HEAD
+extern const int kConnectionOpened;
 extern const int kNotebookRangeExecuted;
 extern const int kChunkExecStateChanged;
-=======
-extern const int kConnectionOpened;
->>>>>>> 2f4f27a3
 }
    
 class ClientEvent
